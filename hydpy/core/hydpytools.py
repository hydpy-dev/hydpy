--- conflicted
+++ resolved
@@ -641,12 +641,8 @@
 
     _nodes: Optional[devicetools.Nodes]
     _elements: Optional[devicetools.Elements]
-<<<<<<< HEAD
-    deviceorder: List[devicetools.Device]
+    deviceorder: List[Union[devicetools.Node, devicetools.Element]]
     loggers: Dict[str, 'Logger']
-=======
-    deviceorder: List[Union[devicetools.Node, devicetools.Element]]
->>>>>>> fe9ab877
 
     def __init__(self, projectname: Optional[str] = None) -> None:
         self._nodes = None
