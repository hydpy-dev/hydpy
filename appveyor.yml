
<<<<<<< HEAD
version: 6.1.5.{build}
=======
version: 6.2dev6.{build}
>>>>>>> b50f4aa5

image: Visual Studio 2019

environment:
  TokenPyPI:
    secure: kkjz662y19aSdDHa+tqlBJ8fu3Rvamt13Mhvhm/If3qW7QzNkmrvz4RjJ9mbk5OewxMY5VhGmD51ykbqAGlMPeCZpMx3kpeOoWGE1H4buEAZKg7eyQBafaFF2EfvI5PJLUyDDyeRXNlzoh2yqTMs73s619Yl2/oDUV0IXPgqAPvmW6TGc6bgWoy2R3leSJDH2fjhTiphQ6M0JlItmq9dsJIIgoJcNt/82i/WbzAcuB6HJIrLUSSZQpNUpZZHjlFeu3UDxwvOHl9IDRljqzm/Ag==
  matrix:
    - PYTHON: "C:\\Python311-x64"
      make_exe: false
      python_mode: false
      cython_mode: true
      numpy_version: 1
      threads: 0
    - PYTHON: "C:\\Python312-x64"
      make_exe: false
      python_mode: true
      cython_mode: false
      numpy_version: 2
      threads: 4
    - PYTHON: "C:\\Python313-x64"
      make_exe: false
      python_mode: false
      cython_mode: true
      numpy_version: 2
      threads: 4
    - PYTHON: "C:\\Python314-x64"
      make_exe: true
      python_mode: false
      cython_mode: false
      numpy_version: 2
      threads: 0

install:
  - choco install nsis
  - set PATH=%PYTHON%;%PYTHON%\Scripts;%PATH%
  - python -m pip install --upgrade pip
  - python -m pip install -r requirements.txt
  - if %make_exe%==true python -m pip install pynsist
  - if %make_exe%==true python -m pip install lastversion
  - if %make_exe%==true python -m pip install regex
  - python -m pip install twine

build: off

before_test:
  - python prepare_build.py
  - python -m build
  - if %make_exe%==true python prepare_hydpy_installer.py
  - if %make_exe%==true pynsist make_hydpy_installer.cfg

test_script:
  - if %make_exe%==false nox -s "doctest(numpy='%numpy_version%')" -- --python-mode=%python_mode% --cython-mode=%cython_mode% --threads=%threads%
  - if %make_exe%==true rename hydpy _hydpy
  - if %make_exe%==true python call_installer.py
  - if %make_exe%==true set PATH=C:/Users\appveyor\AppData\Local\Programs\HydPy\bin;%PATH%
  - if %make_exe%==true C:/Users\appveyor\AppData\Local\Programs\HydPy\bin\hyd.py.exe run_doctests

after_test:
  - "echo [pypi] > %USERPROFILE%\\.pypirc"
  - "echo username: __token__ >> %USERPROFILE%\\.pypirc"
  - "echo password: %TokenPyPI% >> %USERPROFILE%\\.pypirc"
  - ps: if ($env:APPVEYOR_REPO_TAG -eq "true") { Invoke-Expression "twine upload --skip-existing dist/*"} else { write-output "No tag, no deploy"}
    
artifacts:
  - name: Packages
    path: dist\*
  - name: Installer
    path: build\nsis\HydPy*.exe
  - name: XSDs
    path: _hydpy\conf\*.xsd

deploy:
  description: 'This is a draft.'
  provider: GitHub
  auth_token:
<<<<<<< HEAD
    secure: BKozZWjmaqIKC53W7Myzh6hT61IvfRTMc2WObLEVZipDV+TrPpnwmgOcKuMv8CaekZ7I6QA24o3Z0PiT+1/lTF0l5LalHVCcAwusW96e21p5II0dx+1KJjYx1lSb8NNR
=======
    secure: BKozZWjmaqIKC53W7Myzh7UjKqDVRO91MjPncpiDNUv/g87aAC8ZSZe3klW6gxBQ4GXUDxtyCnYtcMfatgirAHHHTJEukSAyEuEs9G5pGAjJqKmlhqLPAcuRRFqiTD4C
>>>>>>> b50f4aa5
  artifact: Packages,Installer,XSDs
  draft: true
  prerelease: false
  on:
    APPVEYOR_REPO_TAG: true<|MERGE_RESOLUTION|>--- conflicted
+++ resolved
@@ -1,9 +1,5 @@
 
-<<<<<<< HEAD
-version: 6.1.5.{build}
-=======
-version: 6.2dev6.{build}
->>>>>>> b50f4aa5
+version: 6.2.0.{build}
 
 image: Visual Studio 2019
 
@@ -79,11 +75,7 @@
   description: 'This is a draft.'
   provider: GitHub
   auth_token:
-<<<<<<< HEAD
-    secure: BKozZWjmaqIKC53W7Myzh6hT61IvfRTMc2WObLEVZipDV+TrPpnwmgOcKuMv8CaekZ7I6QA24o3Z0PiT+1/lTF0l5LalHVCcAwusW96e21p5II0dx+1KJjYx1lSb8NNR
-=======
     secure: BKozZWjmaqIKC53W7Myzh7UjKqDVRO91MjPncpiDNUv/g87aAC8ZSZe3klW6gxBQ4GXUDxtyCnYtcMfatgirAHHHTJEukSAyEuEs9G5pGAjJqKmlhqLPAcuRRFqiTD4C
->>>>>>> b50f4aa5
   artifact: Packages,Installer,XSDs
   draft: true
   prerelease: false
