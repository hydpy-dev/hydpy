--- conflicted
+++ resolved
@@ -1281,17 +1281,15 @@
     `test` subpackage to ensure  no covered lines are reported as uncovered.
     """
 
-<<<<<<< HEAD
     dirpath_data: ClassVar[str] = os.path.abspath(data.__path__[0])
     """Absolute path to the example data directory."""
     dirpath_iotesting: ClassVar[str] = os.path.abspath(iotesting.__path__[0])
     """Absolute path to the temporary IO testing directory."""
-=======
+
     _clear_own: bool
     _clear_all: bool
     _path: Optional[str]
     _olds: Optional[List[str]]
->>>>>>> e5db9071
 
     def __init__(
         self,
@@ -1304,15 +1302,10 @@
         self._olds = None
 
     def __enter__(self) -> TestIO:
-<<<<<<< HEAD
-        self._path = os.getcwd()
-        os.chdir(os.path.join(self.dirpath_iotesting))
-=======
         assert (path := os.getcwd()) is not None
         self._path = path
         iotestingpath: str = iotesting.__path__[0]
         os.chdir(os.path.join(iotestingpath))
->>>>>>> e5db9071
         if self._clear_own:
             self._olds = sorted(os.listdir("."))
         return self
