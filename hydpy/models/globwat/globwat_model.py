--- conflicted
+++ resolved
@@ -65,11 +65,7 @@
         >>> kc.irrcpr[:3] = 1.
         >>> states.fastaccess_old.s = 4., 5., 6.
         >>> derived.moy = [1,2,3]
-<<<<<<< HEAD
-        >>> parameters.update()
-=======
         >>> derived.irrigation.update()
->>>>>>> 86ffb51a
         >>> model.idx_sim = 0
         >>> model.calc_rainfedevaporation_v1()
         >>> fluxes.erain
