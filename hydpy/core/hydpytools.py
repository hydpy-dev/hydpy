--- conflicted
+++ resolved
@@ -626,20 +626,12 @@
     _nodes: Optional[devicetools.Nodes]
     _elements: Optional[devicetools.Elements]
     deviceorder: List[devicetools.Device]
-<<<<<<< HEAD
-    logger: Optional['Logger']
-=======
     loggers: Dict[str, 'Logger']
->>>>>>> 30e69190
 
     def __init__(self, projectname: Optional[str] = None):
         self._nodes = None
         self._elements = None
-<<<<<<< HEAD
-        self.logger = None
-=======
         self.loggers = {}
->>>>>>> 30e69190
         self.deviceorder = []
         if projectname is not None:
             hydpy.pub.projectname = projectname
@@ -1883,13 +1875,8 @@
         for node in self.nodes:
             if node.deploymode != 'oldsim':
                 funcs.append(node.sequences.fastaccess.save_simdata)
-<<<<<<< HEAD
-        if self.logger:
-            funcs.append(self.logger.update)
-=======
         for logger in self.loggers.values():
             funcs.append(logger.update)
->>>>>>> 30e69190
         return funcs
 
     @printtools.print_progress
