--- conflicted
+++ resolved
@@ -84,383 +84,6 @@
 Float1 = TypeVar("Float1", bound=float)
 Float2 = TypeVar("Float2", bound=float)
 
-<<<<<<< HEAD
-NDArrayFloat = numpy.typing.NDArray[numpy.float_]
-NDMatrixBytes = numpy.typing.NDArray[bytes]  # type: ignore[type-var]
-
-DeployMode = Literal["newsim", "oldsim", "obs", "obs_newsim", "obs_oldsim"]
-LineStyle = Literal["-", "--", "-.", ":", "solid", "dashed", "dashdot", "dotted"]
-StepSize = Literal["daily", "d", "monthly", "m", "yearly", "y"]
-
-
-class VectorInput(Protocol[Float_co]):
-    """Protocol class for providing input to "mathematical", 1-dimensional arrays."""
-
-    @overload
-    def __getitem__(
-        self,
-        item: int,
-    ) -> Float_co:
-        ...
-
-    @overload
-    def __getitem__(
-        self,
-        item: slice,
-    ) -> "VectorInput[Float_co]":
-        ...
-
-    def __getitem__(
-        self,
-        item: Union[int, slice],
-    ) -> Union[Float_co, "VectorInput[Float_co]"]:
-        ...
-
-    def __len__(self) -> int:
-        ...
-
-    def __iter__(self) -> Iterator[Float_co]:
-        ...
-
-
-MatrixInput = VectorInput[VectorInput[Float_co]]
-
-VectorSlice = Union[slice, VectorInput[int]]
-
-
-class Vector(VectorInput[Float1]):
-    """Protocol class for defining "mathematical", 1-dimensional sequences."""
-
-    @overload
-    def __getitem__(
-        self,
-        item: int,
-    ) -> Float1:
-        ...
-
-    @overload
-    def __getitem__(
-        self,
-        item: VectorSlice,
-    ) -> "Vector[Float1]":
-        ...
-
-    def __getitem__(
-        self,
-        item: Union[int, slice, VectorInput[int]],
-    ) -> Union[Float1, "Vector[Float1]"]:
-        ...
-
-    @overload
-    def __setitem__(
-        self,
-        item: int,
-        value: float,
-    ) -> None:
-        ...
-
-    @overload
-    def __setitem__(
-        self,
-        item: VectorSlice,
-        value: Union[float, VectorInput[float]],
-    ) -> None:
-        ...
-
-    def __setitem__(
-        self,
-        item: Union[int, VectorSlice],
-        value: Union[float, VectorInput[float]],
-    ) -> None:
-        ...
-
-    def __invert__(self) -> "Vector[Float1]":
-        ...
-
-    def __add__(
-        self: "Vector[Float1]",
-        other: Union[Float2, "Vector[Float2]"],
-    ) -> "Vector[Union[Float1, Float2]]":
-        ...
-
-    def __radd__(
-        self: "Vector[Float1]",
-        other: Union[Float2, "Vector[Float2]"],
-    ) -> "Vector[Union[Float1, Float2]]":
-        ...
-
-    def __sub__(
-        self: "Vector[Float1]",
-        other: Union[Float2, "Vector[Float2]"],
-    ) -> "Vector[Union[Float1, Float2]]":
-        ...
-
-    def __rsub__(
-        self: "Vector[Float1]",
-        other: Union[Float2, "Vector[Float2]"],
-    ) -> "Vector[Union[Float1, Float2]]":
-        ...
-
-    def __mul__(
-        self: "Vector[Float1]",
-        other: Union[Float2, "Vector[Float2]"],
-    ) -> "Vector[Union[Float1, Float2]]":
-        ...
-
-    def __rmul__(
-        self: "Vector[Float1]",
-        other: Union[Float2, "Vector[Float2]"],
-    ) -> "Vector[Union[Float1, Float2]]":
-        ...
-
-    def __truediv__(
-        self: "Vector[Float1]",
-        other: Union[Float2, "Vector[Float2]"],
-    ) -> "Vector[Union[Float1, Float2]]":
-        ...
-
-    def __rtruediv__(
-        self: "Vector[Float1]",
-        other: Union[Float2, "Vector[Float2]"],
-    ) -> "Vector[Union[Float1, Float2]]":
-        ...
-
-    def __pow__(
-        self: "Vector[Float1]",
-        other: Union[Float2, "Vector[Float2]"],
-    ) -> "Vector[Union[Float1, Float2]]":
-        ...
-
-    def __rpow__(
-        self: "Vector[Float1]",
-        other: Union[Float2, "Vector[Float2]"],
-    ) -> "Vector[Union[Float1, Float2]]":
-        ...
-
-    def __lt__(
-        self,
-        other: Union[Float2, "Vector[Float2]"],
-    ) -> "Vector[bool]":
-        ...
-
-    def __le__(
-        self,
-        other: Union[Float2, "Vector[Float2]"],
-    ) -> "Vector[bool]":
-        ...
-
-    def __eq__(  # type: ignore[override]
-        self,
-        other: Union[Float2, "Vector[Float2]"],
-    ) -> "Vector[bool]":
-        ...
-
-    def __ne__(  # type: ignore[override]
-        self,
-        other: Union[Float2, "Vector[Float2]"],
-    ) -> "Vector[bool]":
-        ...
-
-    def __ge__(
-        self,
-        other: Union[Float2, "Vector[Float2]"],
-    ) -> "Vector[bool]":
-        ...
-
-    def __gt__(
-        self,
-        other: Union[Float2, "Vector[Float2]"],
-    ) -> "Vector[bool]":
-        ...
-
-    def shape(self) -> Tuple[int]:
-        """Length of the vector."""
-
-
-class Matrix(MatrixInput[Float1]):
-    """Protocol class for providing input to "mathematical", 2-dimensional arrays."""
-
-    @overload
-    def __getitem__(
-        self,
-        item: Tuple[int, int],
-    ) -> Float1:
-        ...
-
-    @overload
-    def __getitem__(
-        self,
-        item: Union[
-            int,
-            Tuple[int, VectorSlice],
-            Tuple[VectorSlice, int],
-        ],
-    ) -> Vector[Float1]:
-        ...
-
-    @overload
-    def __getitem__(
-        self,
-        item: Union[slice, Tuple[VectorSlice, VectorSlice]],
-    ) -> Matrix[Float1]:
-        ...
-
-    def __getitem__(
-        self,
-        item: Union[
-            Tuple[int, int],
-            int,
-            Tuple[int, VectorSlice],
-            Tuple[VectorSlice, int],
-            slice,
-            Tuple[VectorSlice, VectorSlice],
-        ],
-    ) -> Union[Float1, Vector[Float1], Matrix[Float1]]:
-        ...
-
-    @overload
-    def __setitem__(self, item: Tuple[int, int], value: float) -> None:
-        ...
-
-    @overload
-    def __setitem__(
-        self,
-        item: Union[int, Tuple[int, VectorSlice], Tuple[VectorSlice, int]],
-        value: Union[float, VectorInput[float]],
-    ) -> None:
-        ...
-
-    @overload
-    def __setitem__(
-        self,
-        item: Union[slice, Tuple[VectorSlice, VectorSlice]],
-        value: Union[float, MatrixInput[float]],
-    ) -> None:
-        ...
-
-    def __setitem__(
-        self,
-        item: Union[
-            int,
-            Tuple[int, int],
-            Tuple[int, VectorSlice],
-            Tuple[VectorSlice, int],
-            slice,
-            Tuple[VectorSlice, VectorSlice],
-        ],
-        value: Union[float, VectorInput[float], MatrixInput[float]],
-    ) -> None:
-        ...
-
-    def __len__(self) -> int:
-        ...
-
-    def __iter__(self) -> Iterator[Vector[Float1]]:
-        ...
-
-    def __invert__(self) -> Matrix[Float1]:
-        ...
-
-    def __add__(
-        self: Matrix[Float1],
-        other: Union[Float2, Vector[Float2], Matrix[Float2]],
-    ) -> Matrix[Union[Float1, Float2]]:
-        ...
-
-    def __radd__(
-        self: Matrix[Float1],
-        other: Union[Float2, Vector[Float2], Matrix[Float2]],
-    ) -> Matrix[Union[Float1, Float2]]:
-        ...
-
-    def __sub__(
-        self: Matrix[Float1],
-        other: Union[Float2, Vector[Float2], Matrix[Float2]],
-    ) -> Matrix[Union[Float1, Float2]]:
-        ...
-
-    def __rsub__(
-        self: Matrix[Float1],
-        other: Union[Float2, Vector[Float2], Matrix[Float2]],
-    ) -> Matrix[Union[Float1, Float2]]:
-        ...
-
-    def __mul__(
-        self: Matrix[Float1],
-        other: Union[Float2, Vector[Float2], Matrix[Float2]],
-    ) -> Matrix[Union[Float1, Float2]]:
-        ...
-
-    def __rmul__(
-        self: Matrix[Float1],
-        other: Union[Float2, Vector[Float2], Matrix[Float2]],
-    ) -> Matrix[Union[Float1, Float2]]:
-        ...
-
-    def __truediv__(
-        self: Matrix[Float1],
-        other: Union[Float2, Vector[Float2], Matrix[Float2]],
-    ) -> Matrix[Union[Float1, Float2]]:
-        ...
-
-    def __rtruediv__(
-        self: Matrix[Float1],
-        other: Union[Float2, Vector[Float2], Matrix[Float2]],
-    ) -> Matrix[Union[Float1, Float2]]:
-        ...
-
-    def __pow__(
-        self: Matrix[Float1],
-        other: Union[Float2, Vector[Float2], Matrix[Float2]],
-    ) -> Matrix[Union[Float1, Float2]]:
-        ...
-
-    def __rpow__(
-        self: Matrix[Float1],
-        other: Union[Float2, Vector[Float2], Matrix[Float2]],
-    ) -> Matrix[Union[Float1, Float2]]:
-        ...
-
-    def __lt__(
-        self,
-        other: Union[Float2, Vector[Float2], Matrix[Float2]],
-    ) -> Matrix[bool]:
-        ...
-
-    def __le__(
-        self,
-        other: Union[Float2, Vector[Float2], Matrix[Float2]],
-    ) -> Matrix[bool]:
-        ...
-
-    def __eq__(  # type: ignore[override]
-        self,
-        other: Union[Float2, Vector[Float2], Matrix[Float2]],
-    ) -> Matrix[bool]:
-        ...
-
-    def __ne__(  # type: ignore[override]
-        self,
-        other: Union[Float2, Vector[Float2], Matrix[Float2]],
-    ) -> Matrix[bool]:
-        ...
-
-    def __ge__(
-        self,
-        other: Union[Float2, Vector[Float2], Matrix[Float2]],
-    ) -> Matrix[bool]:
-        ...
-
-    def __gt__(
-        self,
-        other: Union[Float2, Vector[Float2], Matrix[Float2]],
-    ) -> Matrix[bool]:
-        ...
-
-    @property
-    def shape(self) -> Tuple[int, int]:
-        """Length of both matrix axes."""
-=======
 NDArrayFloat = NDArray[numpy.float_]
 
 Vector = NDArray[T]
@@ -497,7 +120,6 @@
 TensorInputFloat = Union[Sequence[MatrixInputFloat], TensorFloat]
 TensorInputInt = Union[Sequence[MatrixInputInt], TensorInt]
 TensorInputBool = Union[Sequence[MatrixInputBool], TensorBool]
->>>>>>> e5db9071
 
 
 ArrayFloat = TypeVar(
@@ -511,7 +133,7 @@
 
 DeployMode = Literal["newsim", "oldsim", "obs", "obs_newsim", "obs_oldsim"]
 LineStyle = Literal["-", "--", "-.", ":", "solid", "dashed", "dashdot", "dotted"]
-StepSize = Literal["daily", "d", "monthly", "m"]
+StepSize = Literal["daily", "d", "monthly", "m", "yearly", "y"]
 
 
 class CyParametersProtocol(Protocol):
