# pylint: disable=missing-module-docstring

# import...
# ...from HydPy
from hydpy.core import modeltools
from hydpy.cythons import modelutils
from hydpy.auxs import roottools
from hydpy.interfaces import routinginterfaces
from hydpy.core.typingtools import *

from hydpy.models.musk import musk_control
from hydpy.models.musk import musk_derived
from hydpy.models.musk import musk_solver
from hydpy.models.musk import musk_fluxes
from hydpy.models.musk import musk_factors
from hydpy.models.musk import musk_states
from hydpy.models.musk import musk_inlets
from hydpy.models.musk import musk_outlets


class Pick_Inflow_V1(modeltools.Method):
    """Assign the actual value of the inlet sequence to the inflow sequence."""

    REQUIREDSEQUENCES = (musk_inlets.Q,)
    RESULTSEQUENCES = (musk_fluxes.Inflow,)

    @staticmethod
    def __call__(model: modeltools.SegmentModel) -> None:
        inl = model.sequences.inlets.fastaccess
        flu = model.sequences.fluxes.fastaccess
        flu.inflow = 0.0
        for idx in range(inl.len_q):
            flu.inflow += inl.q[idx]


class Adjust_Inflow_V1(modeltools.Method):
    """Protect against negative inflow.

    Examples:

        Models like |musk_mct| cannot handle negative inflow.  Hence,
        |Adjust_Inflow_V1| sets all such values to zero:

        >>> from hydpy.models.musk import *
        >>> parameterstep()
        >>> fluxes.inflow = -0.1
        >>> model.adjust_inflow_v1()
        >>> fluxes.inflow
        inflow(0.0)

        This behaviour serves well in situations where numerical issues like rounding
        errors cause slightly negative inflow values but bears the risk of severely
        violating the water balance in case the upstream models produce strong negative
        inflow values on purpose.  You can modify the solver parameter
        |ToleranceNegativeInflow|, below which negative inflows are set to |numpy.nan|
        instead of zero, to ensure such problems get noticed:

        >>> fluxes.inflow = -0.1
        >>> solver.tolerancenegativeinflow(-0.01)
        >>> model.adjust_inflow_v1()
        >>> fluxes.inflow
        inflow(nan)
    """

    SOLVERPARAMETERS = (musk_solver.ToleranceNegativeInflow,)
    UPDATEDSEQUENCES = (musk_fluxes.Inflow,)

    @staticmethod
    def __call__(model: modeltools.SegmentModel) -> None:
        sol = model.parameters.solver.fastaccess
        flu = model.sequences.fluxes.fastaccess
        if flu.inflow < 0.0:
            if flu.inflow < sol.tolerancenegativeinflow:
                flu.inflow = modelutils.nan
            else:
                flu.inflow = 0.0


class Adjust_Inflow_V1(modeltools.Method):
    """Protect against negative inflow.

    Examples:

        Models like |musk_mct| cannot handle negative inflow.  Hence,
        |Adjust_Inflow_V1| sets all such values to zero:

        >>> from hydpy.models.musk import *
        >>> parameterstep()
        >>> fluxes.inflow = -0.1
        >>> model.adjust_inflow_v1()
        >>> fluxes.inflow
        inflow(0.0)

        This behaviour serves well in situations where numerical issues like rounding
        errors cause slightly negative inflow values but bears the risk of severely
        violating the water balance in case the upstream models produce strong negative
        inflow values on purpose.  You can modify the solver parameter
        |ToleranceNegativeInflow|, below which negative inflows are set to |numpy.nan|
        instead of zero, to ensure such problems get noticed:

        >>> fluxes.inflow = -0.1
        >>> solver.tolerancenegativeinflow(-0.01)
        >>> model.adjust_inflow_v1()
        >>> fluxes.inflow
        inflow(nan)
    """

    SOLVERPARAMETERS = (musk_solver.ToleranceNegativeInflow,)
    UPDATEDSEQUENCES = (musk_fluxes.Inflow,)

    @staticmethod
    def __call__(model: modeltools.SegmentModel) -> None:
        sol = model.parameters.solver.fastaccess
        flu = model.sequences.fluxes.fastaccess
        if flu.inflow < 0.0:
            if flu.inflow < sol.tolerancenegativeinflow:
                flu.inflow = modelutils.nan
            else:
                flu.inflow = 0.0


class Update_Discharge_V1(modeltools.Method):
    r"""Assign the inflow to the start point of the first channel segment.

    Example:

        >>> from hydpy.models.musk import *
        >>> parameterstep()
        >>> nmbsegments(3)
        >>> fluxes.inflow = 2.0
        >>> model.update_discharge_v1()
        >>> states.discharge
        discharge(2.0, nan, nan, nan)
    """

    REQUIREDSEQUENCES = (musk_fluxes.Inflow,)
    UPDATEDSEQUENCES = (musk_states.Discharge,)

    @staticmethod
    def __call__(model: modeltools.SegmentModel) -> None:
        flu = model.sequences.fluxes.fastaccess
        sta = model.sequences.states.fastaccess
        sta.discharge[0] = flu.inflow


class Calc_Discharge_V1(modeltools.Method):
    r"""Apply the routing equation with fixed coefficients.

    Basic equation:
      :math:`Q_{space+1,time+1} =
      Coefficients_0 \cdot Discharge_{space,time+1} +
      Coefficients_1 \cdot Discharge_{space,time} +
      Coefficients_2 \cdot Discharge_{space+1,time}`

    Examples:

        First, define a channel divided into four segments:

        >>> from hydpy.models.musk import *
        >>> parameterstep()
        >>> nmbsegments(4)

        The following coefficients correspond to pure translation without diffusion:

        >>> coefficients(0.0, 1.0, 0.0)

        The initial flow is 2 m³/s:

        >>> states.discharge.old = 2.0
        >>> states.discharge.new = 2.0

        Successive invocations of method |Calc_Discharge_V1| shift the given inflows to
        the next lower endpoints at each time step:

        >>> states.discharge[0] = 5.0
        >>> model.run_segments(model.calc_discharge_v1)
        >>> model.new2old()
        >>> states.discharge
        discharge(5.0, 2.0, 2.0, 2.0, 2.0)

        >>> states.discharge[0] = 8.0
        >>> model.run_segments(model.calc_discharge_v1)
        >>> model.new2old()
        >>> states.discharge
        discharge(8.0, 5.0, 2.0, 2.0, 2.0)

        >>> states.discharge[0] = 6.0
        >>> model.run_segments(model.calc_discharge_v1)
        >>> model.new2old()
        >>> states.discharge
        discharge(6.0, 8.0, 5.0, 2.0, 2.0)

        We repeat the example with strong wave diffusion:

        >>> coefficients(0.5, 0.0, 0.5)

        >>> states.discharge.old = 2.0
        >>> states.discharge.new = 2.0

        >>> states.discharge[0] = 5.0
        >>> model.run_segments(model.calc_discharge_v1)
        >>> model.new2old()
        >>> states.discharge
        discharge(5.0, 3.5, 2.75, 2.375, 2.1875)

        >>> states.discharge[0] = 8.0
        >>> model.run_segments(model.calc_discharge_v1)
        >>> model.new2old()
        >>> states.discharge
        discharge(8.0, 5.75, 4.25, 3.3125, 2.75)

        >>> states.discharge[0] = 6.0
        >>> model.run_segments(model.calc_discharge_v1)
        >>> model.new2old()
        >>> states.discharge
        discharge(6.0, 5.875, 5.0625, 4.1875, 3.46875)
    """

    CONTROLPARAMETERS = (musk_control.Coefficients,)
    UPDATEDSEQUENCES = (musk_states.Discharge,)

    @staticmethod
    def __call__(model: modeltools.SegmentModel) -> None:
        con = model.parameters.control.fastaccess
        new = model.sequences.states.fastaccess_new
        old = model.sequences.states.fastaccess_old
        i = model.idx_segment
        new.discharge[i + 1] = (
            con.coefficients[0] * new.discharge[i]
            + con.coefficients[1] * old.discharge[i]
            + con.coefficients[2] * old.discharge[i + 1]
        )


class Calc_ReferenceDischarge_V1(modeltools.Method):
    r"""Estimate the reference discharge according to :cite:t:`ref-Todini2007`.

    Basic equations (equations 45 and 46):
      :math:`ReferenceDischarge_{next, new} =
      \frac{Discharge_{last, new} + Discharge^*_{next, new}}{2}`

      :math:`Discharge^*_{next, new} = Discharge_{next, old} +
      (Discharge_{last, new} - Discharge_{last, old})`

    Examples:

        The Muskingum-Cunge-Todini method requires an initial guess for the new
        discharge value at the segment endpoint, which other methods have to improve
        later.  However, the final discharge value will still depend on the initial
        estimate.  Hence, :cite:t:`ref-Todini2007` suggests an iterative refinement by
        repeating all relevant methods.  Method |Calc_ReferenceDischarge_V1| plays a
        significant role in controlling this refinement.  It calculates the initial
        estimate as defined in the basic equationsDuring the first run (when the index
        property |Idx_Run| is zero):

        >>> from hydpy.models.musk import *
        >>> parameterstep()
        >>> nmbsegments(1)
        >>> states.discharge.old = 3.0, 2.0
        >>> states.discharge.new = 4.0, 5.0
        >>> model.idx_run = 0
        >>> model.calc_referencedischarge_v1()
        >>> fluxes.referencedischarge
        referencedischarge(3.5)

        However, subsequent runs use the already available estimate calculated in the
        last iteration.:

        >>> model.idx_run = 1
        >>> model.calc_referencedischarge_v1()
        >>> fluxes.referencedischarge
        referencedischarge(4.5)

        The given basic equation can result in negative reference discharge estimates
        during severe low-flow conditions.  |Calc_ReferenceDischarge_V1| resets those
        to zero:

        >>> model.idx_run = 0
        >>> states.discharge.old = 0.6, 0.1
        >>> states.discharge.new = 0.2, nan
        >>> model.calc_referencedischarge_v1()
        >>> fluxes.referencedischarge
        referencedischarge(0.0)
    """

    REQUIREDSEQUENCES = (musk_states.Discharge,)
    RESULTSEQUENCES = (musk_fluxes.ReferenceDischarge,)

    @staticmethod
    def __call__(model: modeltools.SegmentModel) -> None:
        flu = model.sequences.fluxes.fastaccess
        old = model.sequences.states.fastaccess_old
        new = model.sequences.states.fastaccess_new
        i = model.idx_segment
        if model.idx_run == 0:
            est: float = old.discharge[i + 1] + new.discharge[i] - old.discharge[i]
        else:
            est = new.discharge[i + 1]
        flu.referencedischarge[i] = max((new.discharge[i] + est) / 2.0, 0.0)


class Return_Discharge_CrossSectionModel_V1(modeltools.Method):
    """Let a submodel that follows the |CrossSectionModel_V1| submodel interface
    calculate the discharge for the given water depth and return it.

    See the documentation on method |Return_ReferenceDischargeError_V1| for an example.
    """

    @staticmethod
    def __call__(
        model: modeltools.SegmentModel,
        wqmodel: routinginterfaces.CrossSectionModel_V1,
        waterdepth: float,
    ) -> float:
        wqmodel.use_waterdepth(waterdepth)
        return wqmodel.get_discharge()


class Return_ReferenceDischargeError_V1(modeltools.Method):
    r"""Calculate the difference between the discharge corresponding to the given water
    depth and the reference discharge.

    Basic equation:
      :math:`Return\_Discharge\_V1(waterdepth) - ReferenceDischarge`

    Example:

        We use the submodel |wq_trapeze_strickler| as an example:

        >>> from hydpy.models.musk_mct import *
        >>> parameterstep()
        >>> nmbsegments(1)
        >>> bottomslope(0.01)
        >>> with model.add_wqmodel_v1("wq_trapeze_strickler"):
        ...     nmbtrapezes(1)
        ...     bottomlevels(0.0)
        ...     bottomwidths(2.0)
        ...     sideslopes(2.0)
        ...     stricklercoefficients(20.0)
        ...     calibrationfactors(1.0)
        >>> fluxes.referencedischarge = 50.0
        >>> from hydpy import round_
        >>> round_(model.return_referencedischargeerror_v1(3.0))
        14.475285
    """

    SUBMETHODS = (Return_Discharge_CrossSectionModel_V1,)
    REQUIREDSEQUENCES = (musk_fluxes.ReferenceDischarge,)

    @staticmethod
    def __call__(model: modeltools.SegmentModel, waterdepth: float) -> float:
        flu = model.sequences.fluxes.fastaccess
        i = model.idx_segment
        return (
            model.return_discharge_crosssectionmodel_v1(
                cast(routinginterfaces.CrossSectionModel_V1, model.wqmodel), waterdepth
            )
            - flu.referencedischarge[i]
        )


class Calc_ReferenceWaterDepth_V1(modeltools.Method):
    r"""Find the reference water depth via |Pegasus| iteration.

    Examples:

        The following test calculation extends the example of the documentation on
        method |Return_ReferenceDischargeError_V1|.  The first and the last channel
        segments demonstrate that method |Calc_ReferenceWaterDepth_V1| restricts the
        Pegasus search to the lowest water depth of 0 m and the highest water depth of
        1000 m:

        >>> from hydpy.models.musk_mct import *
        >>> parameterstep()
        >>> catchmentarea(100.0)
        >>> nmbsegments(5)
        >>> bottomslope(0.01)
        >>> with model.add_wqmodel_v1("wq_trapeze_strickler"):
        ...     nmbtrapezes(1)
        ...     bottomlevels(0.0)
        ...     bottomwidths(2.0)
        ...     sideslopes(2.0)
        ...     stricklercoefficients(20.0)
        ...     calibrationfactors(1.0)
        >>> solver.tolerancewaterdepth.update()
        >>> solver.tolerancedischarge.update()
        >>> fluxes.referencedischarge = -10.0, 0.0, 64.475285, 1000.0, 1000000000.0
        >>> model.run_segments(model.calc_referencewaterdepth_v1)
        >>> factors.referencewaterdepth
        referencewaterdepth(0.0, 0.0, 3.0, 9.199035, 1000.0)

        Repeated applications of |Calc_ReferenceWaterDepth_V1| should always yield the
        same results but are often more efficient than the initial calculation because
        they use old reference water depth estimates to gain more precise initial
        search intervals:

        >>> model.run_segments(model.calc_referencewaterdepth_v1)
        >>> factors.referencewaterdepth
        referencewaterdepth(0.0, 0.0, 3.0, 9.199035, 1000.0)

        The Pegasus algorithm stops when the search interval is smaller than the
        tolerance value defined by the |ToleranceWaterDepth| parameter or if the
        difference to the target discharge is less than the tolerance value defined by
        the |ToleranceDischarge| parameter.  By default, the water depth-related
        tolerance is zero; hence, the discharge-related tolerance must stop the
        iteration:

        >>> solver.tolerancewaterdepth
        tolerancewaterdepth(0.0)
        >>> solver.tolerancedischarge
        tolerancedischarge(0.0001)

        Increase at least one parameter to reduce computation time:

        >>> solver.tolerancewaterdepth(0.1)
        >>> factors.referencewaterdepth = nan
        >>> model.run_segments(model.calc_referencewaterdepth_v1)
        >>> factors.referencewaterdepth
        referencewaterdepth(0.0, 0.0, 3.000295, 9.196508, 1000.0)
    """

    SUBMETHODS = (Return_ReferenceDischargeError_V1,)
    SOLVERPARAMETERS = (musk_solver.ToleranceWaterDepth, musk_solver.ToleranceDischarge)
    REQUIREDSEQUENCES = (musk_fluxes.ReferenceDischarge,)
    RESULTSEQUENCES = (musk_factors.ReferenceWaterDepth,)

    @staticmethod
    def __call__(model: modeltools.SegmentModel) -> None:
        sol = model.parameters.solver.fastaccess
        fac = model.sequences.factors.fastaccess
        flu = model.sequences.fluxes.fastaccess
        i = model.idx_segment
        wl: float = fac.referencewaterdepth[i]
        if modelutils.isnan(wl) or modelutils.isinf(wl):
            mn: float = 0.0
            mx: float = 2.0
        elif wl <= 0.001:
            mn, mx = 0.0, 0.01
        else:
            mn, mx = 0.9 * wl, 1.1 * wl
        tol_q: float = min(sol.tolerancedischarge, flu.referencedischarge[i] / 10.0)
        fac.referencewaterdepth[i] = model.pegasusreferencewaterdepth.find_x(
            mn, mx, 0.0, 1000.0, sol.tolerancewaterdepth, tol_q, 100
        )


class Calc_WettedArea_SurfaceWidth_Celerity_CrossSectionModel_V1(modeltools.Method):
    """Let a submodel that follows the |CrossSectionModel_V1| interface calculate all
    its properties based on the current reference water level and query the wetted
    area, the surface width, and the celerity."""

    SUBMETHODS = ()
    REQUIREDSEQUENCES = (musk_factors.ReferenceWaterDepth,)
    RESULTSEQUENCES = (
        musk_factors.WettedArea,
        musk_factors.SurfaceWidth,
        musk_factors.Celerity,
    )

    @staticmethod
    def __call__(
        model: modeltools.SegmentModel, wqmodel: routinginterfaces.CrossSectionModel_V1
    ) -> None:
        fac = model.sequences.factors.fastaccess
        i = model.idx_segment
        wqmodel.use_waterdepth(fac.referencewaterdepth[i])
        fac.wettedarea[i] = wqmodel.get_wettedarea()
        fac.surfacewidth[i] = wqmodel.get_surfacewidth()
        fac.celerity[i] = wqmodel.get_celerity()


class Calc_WettedArea_SurfaceWidth_Celerity_V1(modeltools.Method):
    """Let a submodel that follows the |CrossSectionModel_V1| interface calculate all
    its properties based on the current reference water level and query the wetted
    area, the surface width, and the celerity.

    Example:

        We use the submodel |wq_trapeze_strickler| as an example:

        >>> from hydpy.models.musk_mct import *
        >>> parameterstep()
        >>> nmbsegments(3)
        >>> bottomslope(0.01)
        >>> with model.add_wqmodel_v1("wq_trapeze_strickler"):
        ...     nmbtrapezes(1)
        ...     bottomlevels(0.0)
        ...     bottomwidths(2.0)
        ...     sideslopes(0.0)
        ...     stricklercoefficients(20.0)
        ...     calibrationfactors(1.0)
        >>> factors.referencewaterdepth = 1.0, 2.0, 3.0
        >>> model.run_segments(model.calc_wettedarea_surfacewidth_celerity_v1)
        >>> factors.wettedarea
        wettedarea(2.0, 4.0, 6.0)
        >>> factors.surfacewidth
        surfacewidth(2.0, 2.0, 2.0)
        >>> factors.celerity
        celerity(1.679895, 1.86546, 1.926124)
    """

    SUBMETHODS = (Calc_WettedArea_SurfaceWidth_Celerity_CrossSectionModel_V1,)
    REQUIREDSEQUENCES = (musk_factors.ReferenceWaterDepth,)
    RESULTSEQUENCES = (
        musk_factors.WettedArea,
        musk_factors.SurfaceWidth,
        musk_factors.Celerity,
    )

    @staticmethod
    def __call__(model: modeltools.SegmentModel) -> None:
        if model.wqmodel_typeid == 1:
            model.calc_wettedarea_surfacewidth_celerity_crosssectionmodel_v1(
                cast(routinginterfaces.CrossSectionModel_V1, model.wqmodel)
            )


class Calc_CorrectingFactor_V1(modeltools.Method):
    r"""Calculate the correcting factor according to :cite:t:`ref-Todini2007`.

    Basic equation (equation 49):
      :math:`CorrectingFactor = \frac{Celerity \cdot WettedArea}{ReferenceDischarge}`

    Example:

        The last segment shows that |Calc_CorrectingFactor_V1| prevents zero divisions
        by setting the correcting factor to one when necessary:

        >>> from hydpy.models.musk import *
        >>> parameterstep()
        >>> nmbsegments(3)
        >>> factors.celerity = 1.0
        >>> factors.wettedarea = 2.0, 2.0, 2.0
        >>> fluxes.referencedischarge = 4.0, 2.0, 0.0
        >>> model.run_segments(model.calc_correctingfactor_v1)
        >>> factors.correctingfactor
        correctingfactor(0.5, 1.0, 1.0)
    """

    REQUIREDSEQUENCES = (
        musk_factors.Celerity,
        musk_factors.WettedArea,
        musk_fluxes.ReferenceDischarge,
    )
    RESULTSEQUENCES = (musk_factors.CorrectingFactor,)

    @staticmethod
    def __call__(model: modeltools.SegmentModel) -> None:
        fac = model.sequences.factors.fastaccess
        flu = model.sequences.fluxes.fastaccess
        i = model.idx_segment
        if flu.referencedischarge[i] == 0.0:
            fac.correctingfactor[i] = 1.0
        else:
            fac.correctingfactor[i] = (
                fac.celerity[i] * fac.wettedarea[i] / flu.referencedischarge[i]
            )


class Calc_CourantNumber_V1(modeltools.Method):
    r"""Calculate the Courant number according to :cite:t:`ref-Todini2007`.

    Basic equation (equation 50):
      :math:`CourantNumber =
      \frac{Celerity \cdot Seconds}{CorrectingFactor \cdot 1000 \cdot SegmentLength}`

    Example:

        The last segment shows that |Calc_CourantNumber_V1| prevents zero divisions by
        setting the courant number to zero when necessary:

        >>> from hydpy.models.musk import *
        >>> parameterstep()
        >>> nmbsegments(5)
        >>> derived.seconds(1000.0)
        >>> derived.segmentlength(4.0)
        >>> factors.celerity = 2.0
        >>> factors.correctingfactor = 0.0, 0.5, 1.0, 2.0, inf
        >>> fluxes.referencedischarge = 0.0, 1.0, 1.0, 1.0, 1.0
        >>> model.run_segments(model.calc_courantnumber_v1)
        >>> states.courantnumber
        courantnumber(0.0, 1.0, 0.5, 0.25, 0.0)
    """

    DERIVEDPARAMETERS = (musk_derived.Seconds, musk_derived.SegmentLength)
    REQUIREDSEQUENCES = (
        musk_factors.Celerity,
        musk_factors.CorrectingFactor,
        musk_fluxes.ReferenceDischarge,
    )
    RESULTSEQUENCES = (musk_states.CourantNumber,)

    @staticmethod
    def __call__(model: modeltools.SegmentModel) -> None:
        der = model.parameters.derived.fastaccess
        fac = model.sequences.factors.fastaccess
        flu = model.sequences.fluxes.fastaccess
        sta = model.sequences.states.fastaccess
        i = model.idx_segment
        if flu.referencedischarge[i] == 0.0:
            sta.courantnumber[i] = 0.0
        else:
            sta.courantnumber[i] = (fac.celerity[i] / fac.correctingfactor[i]) * (
                der.seconds / (1000.0 * der.segmentlength)
            )


class Calc_ReynoldsNumber_V1(modeltools.Method):
    r"""Calculate the cell Reynolds number according to :cite:t:`ref-Todini2007`.

    Basic equation (equation 51):
      :math:`ReynoldsNumber = \frac{ReferenceDischarge}{CorrectingFactor \cdot
      SurfaceWidth \cdot BottomSlope \cdot Celerity \cdot 1000 \cdot SegmentLength}`

    Example:

        The last segment shows that |Calc_ReynoldsNumber_V1| prevents zero divisions by
        setting the cell reynolds number to zero when necessary:

        >>> from hydpy.models.musk import *
        >>> parameterstep()
        >>> nmbsegments(5)
        >>> bottomslope(0.01)
        >>> derived.segmentlength(4.0)
        >>> factors.surfacewidth = 5.0
        >>> factors.celerity = 2.0
        >>> factors.correctingfactor = 0.0, 0.5, 1.0, 2.0, inf
        >>> fluxes.referencedischarge = 0.0, 10.0, 10.0, 10.0, 10.0
        >>> model.run_segments(model.calc_reynoldsnumber_v1)
        >>> states.reynoldsnumber
        reynoldsnumber(0.0, 0.05, 0.025, 0.0125, 0.0)
    """

    CONTROLPARAMETERS = (musk_control.BottomSlope,)
    DERIVEDPARAMETERS = (musk_derived.SegmentLength,)
    REQUIREDSEQUENCES = (
        musk_fluxes.ReferenceDischarge,
        musk_factors.CorrectingFactor,
        musk_factors.SurfaceWidth,
        musk_factors.Celerity,
    )
    RESULTSEQUENCES = (musk_states.ReynoldsNumber,)

    @staticmethod
    def __call__(model: modeltools.SegmentModel) -> None:
        con = model.parameters.control.fastaccess
        der = model.parameters.derived.fastaccess
        fac = model.sequences.factors.fastaccess
        flu = model.sequences.fluxes.fastaccess
        sta = model.sequences.states.fastaccess
        i = model.idx_segment
        if flu.referencedischarge[i] == 0.0:
            sta.reynoldsnumber[i] = 0.0
        else:
            sta.reynoldsnumber[i] = flu.referencedischarge[i] / (
                fac.correctingfactor[i]
                * fac.surfacewidth[i]
                * con.bottomslope
                * fac.celerity[i]
                * (1000.0 * der.segmentlength)
            )


class Calc_Coefficient1_Coefficient2_Coefficient3_V1(modeltools.Method):
    r"""Calculate the coefficients of the Muskingum working formula according to
    :cite:t:`ref-Todini2007`.

    Basic equations (equation 52, corrigendum):
      :math:`Coefficient1 = \frac
      {-1 + CourantNumber_{new} + ReynoldsNumber_{new}}
      {1 + CourantNumber_{new} + ReynoldsNumber_{new}}`

      :math:`Coefficient2 = \frac
      {1 + CourantNumber_{old} - ReynoldsNumber_{old}}
      {1 + CourantNumber_{new} + ReynoldsNumber_{new}}
      \cdot \frac{CourantNumber_{new}}{CourantNumber_{old}}`

      :math:`Coefficient3 = \frac
      {1 - CourantNumber_{old} + ReynoldsNumber_{old}}
      {1 + CourantNumber_{new} + ReynoldsNumber_{new}}
      \cdot \frac{CourantNumber_{new}}{CourantNumber_{old}}`

    Examples:

        We make some effort to calculate consistent "old" and "new" Courant and
        Reynolds numbers:

        >>> from hydpy.models.musk import *
        >>> parameterstep()
        >>> nmbsegments(4)
        >>> bottomslope(0.01)
        >>> derived.seconds(1000.0)
        >>> derived.segmentlength(4.0)
        >>> factors.celerity = 2.0
        >>> factors.surfacewidth = 5.0
        >>> factors.correctingfactor = 0.5, 1.0, 2.0, inf
        >>> fluxes.referencedischarge = 10.0
        >>> model.run_segments(model.calc_courantnumber_v1)
        >>> model.run_segments(model.calc_reynoldsnumber_v1)
        >>> states.courantnumber.new2old()
        >>> states.reynoldsnumber.new2old()
        >>> fluxes.referencedischarge = 11.0
        >>> model.run_segments(model.calc_courantnumber_v1)
        >>> model.run_segments(model.calc_reynoldsnumber_v1)

        Due to the consistency of its input data,
        |Calc_Coefficient1_Coefficient2_Coefficient3_V1| calculates the three working
        coefficients so that their sum is one:

        >>> model.run_segments(model.calc_coefficient1_coefficient2_coefficient3_v1)
        >>> factors.coefficient1
        coefficient1(0.026764, -0.309329, -0.582591, -1.0)
        >>> factors.coefficient2
        coefficient2(0.948905, 0.96563, 0.979228, 1.0)
        >>> factors.coefficient3
        coefficient3(0.024331, 0.343699, 0.603363, 1.0)
        >>> from hydpy import print_vector
        >>> print_vector(
        ...     factors.coefficient1 + factors.coefficient2 + factors.coefficient3)
        1.0, 1.0, 1.0, 1.0

        Note that the "old" Courant numbers of the last segment are zero.

        >>> print_vector(states.courantnumber.old)
        1.0, 0.5, 0.25, 0.0

        To prevent zero divisions, |Calc_Coefficient1_Coefficient2_Coefficient3_V1|
        assumes the ratio between the new and the old Courant number to be one in such
        cases.
    """

    REQUIREDSEQUENCES = (musk_states.CourantNumber, musk_states.ReynoldsNumber)
    UPDATEDSEQUENCES = (
        musk_factors.Coefficient1,
        musk_factors.Coefficient2,
        musk_factors.Coefficient3,
    )

    @staticmethod
    def __call__(model: modeltools.SegmentModel) -> None:
        fac = model.sequences.factors.fastaccess
        new = model.sequences.states.fastaccess_new
        old = model.sequences.states.fastaccess_old
        i = model.idx_segment
        f: float = 1.0 / (1.0 + new.courantnumber[i] + new.reynoldsnumber[i])
        fac.coefficient1[i] = (new.courantnumber[i] + new.reynoldsnumber[i] - 1.0) * f
        if old.courantnumber[i] != 0.0:
            f *= new.courantnumber[i] / old.courantnumber[i]
        fac.coefficient2[i] = (1 + old.courantnumber[i] - old.reynoldsnumber[i]) * f
        fac.coefficient3[i] = (1 - old.courantnumber[i] + old.reynoldsnumber[i]) * f


class Calc_Discharge_V2(modeltools.Method):
    r"""Apply the routing equation with discharge-dependent coefficients.

    Basic equation:
      :math:`Discharge_{next, new} =
      Coefficient0 \cdot Discharge_{last, new} +
      Coefficient1 \cdot Discharge_{last, old} +
      Coefficient2 \cdot Discharge_{next, old}`

    Examples:

        First, we define a channel divided into four segments:

        >>> from hydpy.models.musk import *
        >>> parameterstep()
        >>> nmbsegments(4)

        The following coefficients correspond to pure translation without diffusion:

        >>> factors.coefficient1 = 0.0
        >>> factors.coefficient2 = 1.0
        >>> factors.coefficient3 = 0.0

        The initial flow is 2 m³/s:

        >>> states.discharge.old = 2.0
        >>> states.discharge.new = 2.0

        Successive invocations of method |Calc_Discharge_V2| shift the given inflows to
        the next lower endpoints at each time step:

        >>> states.discharge[0] = 5.0
        >>> model.run_segments(model.calc_discharge_v2)
        >>> model.new2old()
        >>> states.discharge
        discharge(5.0, 2.0, 2.0, 2.0, 2.0)

        >>> states.discharge[0] = 8.0
        >>> model.run_segments(model.calc_discharge_v2)
        >>> model.new2old()
        >>> states.discharge
        discharge(8.0, 5.0, 2.0, 2.0, 2.0)

        >>> states.discharge[0] = 6.0
        >>> model.run_segments(model.calc_discharge_v2)
        >>> model.new2old()
        >>> states.discharge
        discharge(6.0, 8.0, 5.0, 2.0, 2.0)

        We repeat the example with strong wave diffusion:

        >>> factors.coefficient1 = 0.5
        >>> factors.coefficient2 = 0.0
        >>> factors.coefficient3 = 0.5

        >>> states.discharge.old = 2.0
        >>> states.discharge.new = 2.0

        >>> states.discharge[0] = 5.0
        >>> model.run_segments(model.calc_discharge_v2)
        >>> model.new2old()
        >>> states.discharge
        discharge(5.0, 3.5, 2.75, 2.375, 2.1875)

        >>> states.discharge[0] = 8.0
        >>> model.run_segments(model.calc_discharge_v2)
        >>> model.new2old()
        >>> states.discharge
        discharge(8.0, 5.75, 4.25, 3.3125, 2.75)

        >>> states.discharge[0] = 6.0
        >>> model.run_segments(model.calc_discharge_v2)
        >>> model.new2old()
        >>> states.discharge
        discharge(6.0, 5.875, 5.0625, 4.1875, 3.46875)
    """

    REQUIREDSEQUENCES = (
        musk_factors.Coefficient1,
        musk_factors.Coefficient2,
        musk_factors.Coefficient3,
    )
    UPDATEDSEQUENCES = (musk_states.Discharge,)

    @staticmethod
    def __call__(model: modeltools.SegmentModel) -> None:
        fac = model.sequences.factors.fastaccess
        new = model.sequences.states.fastaccess_new
        old = model.sequences.states.fastaccess_old
        i = model.idx_segment
        if new.discharge[i] == old.discharge[i] == old.discharge[i + 1]:
            new.discharge[i + 1] = new.discharge[i]
        else:
            new.discharge[i + 1] = (
                fac.coefficient1[i] * new.discharge[i]
                + fac.coefficient2[i] * old.discharge[i]
                + fac.coefficient3[i] * old.discharge[i + 1]
            )
        new.discharge[i + 1] = max(new.discharge[i + 1], 0.0)


class Calc_Outflow_V1(modeltools.Method):
    r"""Take the discharge at the last segment endpoint as the channel's outflow.

    Basic equation:
      :math:`Outflow =  Discharge_{NmbSegments}`

    Example:

        >>> from hydpy.models.musk import *
        >>> parameterstep()
        >>> nmbsegments(2)
        >>> states.discharge.new = 1.0, 2.0, 3.0
        >>> model.calc_outflow_v1()
        >>> fluxes.outflow
        outflow(3.0)
    """

    CONTROLPARAMETERS = (musk_control.NmbSegments,)
    REQUIREDSEQUENCES = (musk_states.Discharge,)
    RESULTSEQUENCES = (musk_fluxes.Outflow,)

    @staticmethod
    def __call__(model: modeltools.SegmentModel) -> None:
        con = model.parameters.control.fastaccess
        flu = model.sequences.fluxes.fastaccess
        sta = model.sequences.states.fastaccess_new
        flu.outflow = sta.discharge[con.nmbsegments]


class Pass_Outflow_V1(modeltools.Method):
    """Pass the channel's outflow to the outlet sequence."""

    REQUIREDSEQUENCES = (musk_fluxes.Outflow,)
    RESULTSEQUENCES = (musk_outlets.Q,)

    @staticmethod
    def __call__(model: modeltools.SegmentModel) -> None:
        flu = model.sequences.fluxes.fastaccess
        out = model.sequences.outlets.fastaccess
        out.q = flu.outflow


class PegasusReferenceWaterDepth(roottools.Pegasus):
    """Pegasus iterator for finding the correct reference water depth."""

    METHODS = (Return_ReferenceDischargeError_V1,)


class Model(modeltools.SegmentModel):
    """|musk.DOCNAME.complete|."""

    DOCNAME = modeltools.DocName(short="Musk")
    __HYDPY_ROOTMODEL__ = None

    SOLVERPARAMETERS = (
        musk_solver.NmbRuns,
        musk_solver.ToleranceWaterDepth,
        musk_solver.ToleranceDischarge,
        musk_solver.ToleranceNegativeInflow,
    )
    INLET_METHODS = (Pick_Inflow_V1, Adjust_Inflow_V1, Update_Discharge_V1)
<<<<<<< HEAD
=======
    OBSERVER_METHODS = ()
>>>>>>> b50f4aa5
    RECEIVER_METHODS = ()
    RUN_METHODS = (
        Calc_Discharge_V1,
        Calc_ReferenceDischarge_V1,
        Calc_ReferenceWaterDepth_V1,
        Calc_WettedArea_SurfaceWidth_Celerity_V1,
        Calc_CorrectingFactor_V1,
        Calc_CourantNumber_V1,
        Calc_ReynoldsNumber_V1,
        Calc_Coefficient1_Coefficient2_Coefficient3_V1,
        Calc_Discharge_V2,
    )
    ADD_METHODS = (
        Return_Discharge_CrossSectionModel_V1,
        Return_ReferenceDischargeError_V1,
        Calc_WettedArea_SurfaceWidth_Celerity_CrossSectionModel_V1,
    )
    OUTLET_METHODS = (Calc_Outflow_V1, Pass_Outflow_V1)
    SENDER_METHODS = ()
    SUBMODELINTERFACES = ()
    SUBMODELS = (PegasusReferenceWaterDepth,)

    wqmodel = modeltools.SubmodelProperty(routinginterfaces.CrossSectionModel_V1)
    wqmodel_is_mainmodel = modeltools.SubmodelIsMainmodelProperty()
    wqmodel_typeid = modeltools.SubmodelTypeIDProperty()<|MERGE_RESOLUTION|>--- conflicted
+++ resolved
@@ -912,10 +912,7 @@
         musk_solver.ToleranceNegativeInflow,
     )
     INLET_METHODS = (Pick_Inflow_V1, Adjust_Inflow_V1, Update_Discharge_V1)
-<<<<<<< HEAD
-=======
     OBSERVER_METHODS = ()
->>>>>>> b50f4aa5
     RECEIVER_METHODS = ()
     RUN_METHODS = (
         Calc_Discharge_V1,
