--- conflicted
+++ resolved
@@ -1,10 +1,6 @@
 [Application]
 name = HydPy
-<<<<<<< HEAD
-version = 6.1.5-cp[auto]-win_amd64
-=======
-version = 6.2dev6-cp[auto]-win_amd64
->>>>>>> b50f4aa5
+version = 6.2.0-cp[auto]-win_amd64
 entry_point = execute_exe:execute_scriptfunction
 console = true
 icon = logo.ico
