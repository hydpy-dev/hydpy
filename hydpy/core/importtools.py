--- conflicted
+++ resolved
@@ -407,13 +407,7 @@
     instance."""
 
     def _prepare_submodel(
-<<<<<<< HEAD
-        wrapped: Union[
-            PrepSub0D[TM_contra, TI_contra], PrepSub1D[TM_contra, TI_contra]
-        ],
-=======
         wrapped: PrepSub0D[TM_contra, TI_contra] | PrepSub1D[TM_contra, TI_contra],
->>>>>>> b50f4aa5
     ) -> SubmodelAdder[TD, TM_contra, TI_contra]:
         return SubmodelAdder[TD, TM_contra, TI_contra](
             wrapped=cast(Any, wrapped),
@@ -708,11 +702,7 @@
 
     def get_wrapped(
         self: SubmodelAdder[TD, TM_contra, TI_contra],
-<<<<<<< HEAD
-    ) -> Union[PrepSub0D[TM_contra, TI_contra], PrepSub1D[TM_contra, TI_contra]]:
-=======
     ) -> PrepSub0D[TM_contra, TI_contra] | PrepSub1D[TM_contra, TI_contra]:
->>>>>>> b50f4aa5
         """Return the wrapped, model-specific method for automatically preparing some
         control parameters."""
         return self._wrapped
