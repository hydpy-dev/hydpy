--- conflicted
+++ resolved
@@ -1196,12 +1196,8 @@
 
     def _prepare_setvalue(self, value):
         if self.NDIM:
-<<<<<<< HEAD
             type_ = int if self.TYPE is bool else self.TYPE
-            value = getattr(value, 'value', value)
-=======
             value = getattr(value, "value", value)
->>>>>>> fe9ab877
             try:
                 value = numpy.full(self.shape, value, dtype=type_)
             except BaseException:
@@ -1390,13 +1386,8 @@
         initvalue, initflag = self.initinfo
         if self.NDIM:
             try:
-<<<<<<< HEAD
-                type_ = int if self.TYPE is bool else self.TYPE
                 array: numpy.ndarray = numpy.full(
-                    shape, initvalue, dtype=type_)
-=======
-                array: numpy.ndarray = numpy.full(shape, initvalue, dtype=self.TYPE)
->>>>>>> fe9ab877
+                    shape, initvalue, dtype=self.TYPE)
             except BaseException:
                 setattr(self.fastaccess, self.name, None)
                 objecttools.augment_excmessage(
