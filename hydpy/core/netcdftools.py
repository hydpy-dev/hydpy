--- conflicted
+++ resolved
@@ -999,20 +999,12 @@
         """Open a new NetCDF file temporarily and call method
         |NetCDFVariableBase.write| of all handled |NetCDFVariableBase|
         objects."""
-<<<<<<< HEAD
         if self.variables:
             with netcdf4.Dataset(self.filepath, "w") as ncfile:
-                ncfile.Conventions = 'CF-1.6'
+                ncfile.Conventions = "CF-1.6"
                 self._insert_timepoints(ncfile, timepoints, timeunit)
                 for variable in self.variables.values():
                     variable.write(ncfile)
-=======
-        with netcdf4.Dataset(self.filepath, "w") as ncfile:
-            ncfile.Conventions = "CF-1.6"
-            self._insert_timepoints(ncfile, timepoints, timeunit)
-            for variable in self.variables.values():
-                variable.write(ncfile)
->>>>>>> fe9ab877
 
     @staticmethod
     def _insert_timepoints(ncfile, timepoints, timeunit) -> None:
