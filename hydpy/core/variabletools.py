"""This module implements general features for defining and working with model
parameters and sequences.

Features more specific to either parameters or sequences are implemented in modules
|parametertools| and |sequencetools|, respectively.
"""

# import...
# ...from standard library
from __future__ import annotations
import abc
import contextlib
import copy
import functools
import inspect
import warnings

# ...from site-packages
import numpy

# ...from HydPy
import hydpy
from hydpy import config
from hydpy.core import exceptiontools
from hydpy.core import masktools
from hydpy.core import objecttools
from hydpy.core import propertytools
from hydpy.core.typingtools import *

if TYPE_CHECKING:
    from hydpy.core import devicetools
    from hydpy.core import parametertools
    from hydpy.core import sequencetools
    from hydpy.cythons import pointerutils
    from hydpy.cythons import sequenceutils


TypeGroup_co = TypeVar(
    "TypeGroup_co",
    "parametertools.Parameters",
    "sequencetools.Sequences",
    "devicetools.Node",
    covariant=True,
)
TypeVariable = TypeVar("TypeVariable", bound="Variable")
TypeVariable_co = TypeVar("TypeVariable_co", bound="Variable", covariant=True)
TypeFastAccess_co = TypeVar("TypeFastAccess_co", bound="FastAccess", covariant=True)

INT_NAN: int = -999999
"""Surrogate for `nan`, which is available for floating-point values but not for 
integer values."""

TYPE2MISSINGVALUE = {float: numpy.nan, int: INT_NAN, bool: False}


def trim(self: Variable, lower=None, upper=None) -> bool:
    """Trim the value(s) of a |Variable| instance.

    The returned boolean indicates whether at least one value has been trimmed.

    Usually, users do not need to apply the |trim| function directly. Instead, some
    |Variable| subclasses implement their own `trim` methods relying on function |trim|.
    Model developers should implement individual `trim` methods for their |Parameter|
    or |Sequence_| subclasses when their boundary values depend on the actual project
    configuration (one example is soil moisture; its lowest possible value should
    possibly be zero in all cases, but its highest possible value could depend on
    another parameter defining the maximum storage capacity).

    For the following examples, we prepare a simple (not fully functional) |Variable|
    subclass, making use of function |trim| without any modifications.  Function |trim|
    works slightly different for variables handling |float|, |int|, and |bool| values.
    We start with the most common content type, |float|:

    >>> from hydpy.core.variabletools import trim, Variable
    >>> class Var(Variable):
    ...     NDIM = 0
    ...     TYPE = float
    ...     SPAN = 1.0, 3.0
    ...     trim = trim
    ...     initinfo = 2.0, False
    ...     _CLS_FASTACCESS_PYTHON = FastAccess

    First, we enable the printing of warning messages raised by function |trim|:

    >>> from hydpy import pub
    >>> pub.options.warntrim = True

    When not passing boundary values, function |trim| extracts them from class
    attribute `SPAN` of the given |Variable| instance, if available:

    >>> var = Var(None)
    >>> var.value = 2.0
    >>> assert var.trim() is False
    >>> var
    var(2.0)

    >>> var.value = 0.0
    >>> from hydpy.core.testtools import warn_later
    >>> with warn_later():
    ...     assert var.trim() is True
    UserWarning: For variable `var` at least one value needed to be trimmed.  The old \
and the new value(s) are `0.0` and `1.0`, respectively.
    >>> var
    var(1.0)

    >>> var.value = 4.0
    >>> with warn_later():
    ...     assert var.trim() is True
    UserWarning: For variable `var` at least one value needed to be trimmed.  The old \
and the new value(s) are `4.0` and `3.0`, respectively.
    >>> var
    var(3.0)

    In the examples above, outlier values are set to the respective boundary value,
    accompanied by suitable warning messages.  For minimal deviations (defined by
    function |get_tolerance|), which might be due to precision problems only, outliers
    are trimmed but not reported:

    >>> var.value = 1.0 - 1e-15
    >>> var == 1.0
    False
    >>> assert trim(var) is False
    >>> var == 1.0
    True

    >>> var.value = 3.0 + 1e-15
    >>> var == 3.0
    False
    >>> assert var.trim() is False
    >>> var == 3.0
    True

    Use arguments `lower` and `upper` to override the (eventually) available `SPAN`
    entries:

    >>> with warn_later():
    ...     assert var.trim(lower=4.0) is True
    UserWarning: For variable `var` at least one value needed to be trimmed.  The old \
and the new value(s) are `3.0` and `4.0`, respectively.

    >>> with warn_later():
    ...     assert var.trim(lower=3.0) is True
    UserWarning: For variable `var` at least one value needed to be trimmed.  The old \
and the new value(s) are `4.0` and `3.0`, respectively.

    Function |trim| interprets both |None| and |numpy.nan| values as if no boundary
    value exists:

    >>> import numpy
    >>> var.value = 0.0
    >>> assert var.trim(lower=numpy.nan) is False
    >>> var.value = 5.0
    >>> assert var.trim(upper=numpy.nan) is False

    You can disable function |trim| via option |Options.trimvariables|:

    >>> with pub.options.trimvariables(False):
    ...     var.value = 5.0
    ...     assert var.trim() is False
    >>> var
    var(5.0)

    Alternatively, you can omit the warning messages only without modifying the return
    value:

    >>> with pub.options.warntrim(False):
    ...     var.value = 5.0
    ...     assert var.trim() is True
    >>> var
    var(3.0)

    If a |Variable| subclass does not have (fixed) boundaries, give it either no `SPAN`
    attribute or a |tuple| containing |None| values:

    >>> del Var.SPAN
    >>> var.value = 5.0
    >>> assert var.trim() is False
    >>> var
    var(5.0)

    >>> Var.SPAN = (None, None)
    >>> assert var.trim() is False
    >>> var
    var(5.0)

    The above examples deal with a 0-dimensional |Variable| subclass.  The following
    examples repeat the most relevant examples for a 2-dimensional subclass:

    >>> Var.SPAN = 1.0, 3.0
    >>> Var.NDIM = 2
    >>> var.shape = 1, 3
    >>> var.values = 2.0
    >>> assert var.trim() is False

    >>> var.values = 0.0, 1.0, 2.0
    >>> with warn_later():
    ...     assert var.trim() is True
    UserWarning: For variable `var` at least one value needed to be trimmed.  The old \
and the new value(s) are `0.0, 1.0, 2.0` and `1.0, 1.0, 2.0`, respectively.
    >>> var
    var(1.0, 1.0, 2.0)

    >>> var.values = 2.0, 3.0, 4.0
    >>> with warn_later():
    ...     assert var.trim() is True
    UserWarning: For variable `var` at least one value needed to be trimmed.  The old \
and the new value(s) are `2.0, 3.0, 4.0` and `2.0, 3.0, 3.0`, respectively.
    >>> var
    var(2.0, 3.0, 3.0)

    >>> from hydpy import print_matrix
    >>> var.values = 1.0-1e-15, 2.0, 3.0+1e-15
    >>> print_matrix(var.values == (1.0, 2.0, 3.0))
    | False, True, False |
    >>> assert var.trim() is False
    >>> print_matrix(var.values == (1.0, 2.0, 3.0))
    | True, True, True |

    >>> var.values = 0.0, 2.0, 4.0
    >>> assert var.trim(lower=numpy.nan, upper=numpy.nan) is False
    >>> var
    var(0.0, 2.0, 4.0)

    >>> with warn_later():
    ...     assert var.trim(lower=[numpy.nan, 3.0, 3.0]) is True
    UserWarning: For variable `var` at least one value needed to be trimmed.  The old \
and the new value(s) are `0.0, 2.0, 4.0` and `0.0, 3.0, 3.0`, respectively.

    >>> var.values = 0.0, 2.0, 4.0
    >>> with warn_later():
    ...     assert var.trim(upper=[numpy.nan, 1.0, numpy.nan]) is True
    UserWarning: For variable `var` at least one value needed to be trimmed.  The old \
and the new value(s) are `0.0, 2.0, 4.0` and `1.0, 1.0, 4.0`, respectively.

    For |Variable| subclasses handling |float| values, setting outliers to the
    respective boundary value might often be an acceptable approach.  However, this is
    often not the case for subclasses handling |int| values, which often serve as
    option flags (e.g. to enable/disable a certain hydrological process for different
    land-use types). Hence, function |trim| raises an exception instead of a warning
    and does not modify the wrong |int| value:

    >>> Var.TYPE = int
    >>> Var.NDIM = 0
    >>> Var.SPAN = 1, 3

    >>> var.value = 2
    >>> assert var.trim() is False
    >>> var
    var(2)

    >>> var.value = 0
    >>> var.trim()
    Traceback (most recent call last):
    ...
    ValueError: The value `0` of parameter `var` of element `?` is not valid.
    >>> var
    var(0)
    >>> var.value = 4
    >>> var.trim()
    Traceback (most recent call last):
    ...
    ValueError: The value `4` of parameter `var` of element `?` is not valid.
    >>> var
    var(4)

    >>> from hydpy import INT_NAN
    >>> var.value = 0
    >>> assert var.trim(lower=0) is False
    >>> assert var.trim(lower=INT_NAN) is False

    >>> var.value = 4
    >>> assert var.trim(upper=4) is False
    >>> assert var.trim(upper=INT_NAN) is False

    >>> Var.SPAN = 1, None
    >>> var.value = 0
    >>> var.trim()
    Traceback (most recent call last):
    ...
    ValueError: The value `0` of parameter `var` of element `?` is not valid.
    >>> var
    var(0)

    >>> Var.SPAN = None, 3
    >>> var.value = 0
    >>> assert var.trim() is False
    >>> var.value = 4
    >>> var.trim()
    Traceback (most recent call last):
    ...
    ValueError: The value `4` of parameter `var` of element `?` is not valid.

    >>> del Var.SPAN
    >>> var.value = 0
    >>> assert var.trim() is False
    >>> var.value = 4
    >>> assert var.trim() is False

    >>> Var.SPAN = 1, 3
    >>> Var.NDIM = 2
    >>> var.shape = (1, 3)
    >>> var.values = 2
    >>> assert var.trim() is False

    >>> var.values = 0, 1, 2
    >>> var.trim()
    Traceback (most recent call last):
    ...
    ValueError: At least one value of parameter `var` of element `?` is not valid.
    >>> var
    var(0, 1, 2)
    >>> var.values = 2, 3, 4
    >>> var.trim()
    Traceback (most recent call last):
     ...
    ValueError: At least one value of parameter `var` of element `?` is not valid.
    >>> var
    var(2, 3, 4)


    >>> var.values = 0, 0, 2
    >>> assert var.trim(lower=[0, INT_NAN, 2]) is False

    >>> var.values = 2, 4, 4
    >>> assert var.trim(upper=[2, INT_NAN, 4]) is False

    For |bool| values, defining outliers does not make much sense, which is why
    function |trim| does nothing when applied to variables handling |bool| values:

    >>> Var.TYPE = bool
    >>> assert var.trim() is False

    If function |trim| encounters an unmanageable type, it raises an exception like the
    following:

    >>> Var.TYPE = str
    >>> var.trim()
    Traceback (most recent call last):
    ...
    NotImplementedError: Method `trim` can only be applied on parameters handling \
floating-point, integer, or boolean values, but the "value type" of parameter `var` \
is `str`.

    >>> pub.options.warntrim = False
    """
    if hydpy.pub.options.trimvariables:
        if lower is None:
            lower = self.SPAN[0]
        if upper is None:
            upper = self.SPAN[1]
        type_ = getattr(self, "TYPE", float)
        if type_ is float:
            if self.NDIM == 0:
                return _trim_float_0d(self, lower, upper)
            return _trim_float_nd(self, lower, upper)
        if type_ is int:
            if self.NDIM == 0:
                return _trim_int_0d(self, lower, upper)
            return _trim_int_nd(self, lower, upper)
        if type_ is bool:
            return False
        raise NotImplementedError(
            f"Method `trim` can only be applied on parameters handling "
            f'floating-point, integer, or boolean values, but the "value type" of '
            f"parameter `{self.name}` is `{self.TYPE.__name__}`."
        )
    return False


def _trim_float_0d(self, lower, upper) -> bool:
    if numpy.isnan(self.value):
        return False
    if (lower is None) or numpy.isnan(lower):
        lower = -numpy.inf
    if (upper is None) or numpy.isnan(upper):
        upper = numpy.inf
    if self < lower:
        old = self.value
        self.value = lower
        if (old + get_tolerance(old)) < (lower - get_tolerance(lower)):
            _warn_trim(self, oldvalue=old, newvalue=lower)
            return True
    elif self > upper:
        old = self.value
        self.value = upper
        if (old - get_tolerance(old)) > (upper + get_tolerance(upper)):
            _warn_trim(self, oldvalue=old, newvalue=upper)
            return True
    return False


def _trim_float_nd(self, lower, upper) -> bool:
    values = self.values
    shape = values.shape
    if lower is None:
        lower = -numpy.inf
    lower = numpy.full(shape, lower, dtype=config.NP_FLOAT)
    lower[numpy.where(numpy.isnan(lower))] = -numpy.inf
    if upper is None:
        upper = numpy.inf
    upper = numpy.full(shape, upper, dtype=config.NP_FLOAT)
    upper[numpy.where(numpy.isnan(upper))] = numpy.inf
    idxs = numpy.isnan(values)
    try:
        values[idxs] = lower[idxs]
        if numpy.any(values < lower) or numpy.any(values > upper):
            old = values.copy()
            trimmed = numpy.clip(values, lower, upper)
            values[:] = trimmed
            if numpy.any(
                (old + get_tolerance(old)) < (lower - get_tolerance(lower))
            ) or numpy.any((old - get_tolerance(old)) > (upper + get_tolerance(upper))):
                _warn_trim(self, oldvalue=old, newvalue=trimmed)
                return True
        return False
    finally:
        values[idxs] = numpy.nan


def _trim_int_0d(self, lower, upper) -> bool:
    if lower is None:
        lower = INT_NAN
    if (upper is None) or (upper == INT_NAN):
        upper = -INT_NAN
    if (self != INT_NAN) and ((self < lower) or (self > upper)):
        raise ValueError(
            f"The value `{self.value}` of parameter "
            f"{objecttools.elementphrase(self)} is not valid."
        )
    return False


def _trim_int_nd(self, lower, upper) -> bool:
    if lower is None:
        lower = INT_NAN
    lower = numpy.full(self.shape, lower, dtype=config.NP_INT)
    if upper is None:
        upper = -INT_NAN
    upper = numpy.full(self.shape, upper, dtype=config.NP_INT)
    upper[upper == INT_NAN] = -INT_NAN
    idxs = numpy.where(self.values == INT_NAN)
    try:
        self[idxs] = lower[idxs]
        if numpy.any(self.values < lower) or numpy.any(self.values > upper):
            raise ValueError(
                f"At least one value of parameter {objecttools.elementphrase(self)} "
                f"is not valid."
            )
        return False
    finally:
        self[idxs] = INT_NAN


def get_tolerance(values):
    """Return some "numerical accuracy" to be expected for the given floating-point
    value(s).

    The documentation on function |trim| explains also function |get_tolerance|.
    However, note the special case of infinite input values, for which function
    |get_tolerance| returns zero:

    >>> from hydpy.core.variabletools import get_tolerance
    >>> import numpy
    >>> get_tolerance(numpy.inf)
    0.0
    >>> from hydpy import round_
    >>> round_(get_tolerance(
    ...     numpy.array([1.0, numpy.inf, 2.0, -numpy.inf])), 16)
    0.000000000000001, 0.0, 0.000000000000002, 0.0
    """
    tolerance = numpy.abs(values * 1e-15)
    if hasattr(tolerance, "__setitem__"):
        tolerance[numpy.isinf(tolerance)] = 0.0
    elif numpy.isinf(tolerance):
        tolerance = 0.0
    return tolerance


def _warn_trim(self, oldvalue, newvalue):
    if hydpy.pub.options.warntrim:
        warnings.warn(
            f"For variable {objecttools.devicephrase(self)} at least one value "
            f"needed to be trimmed.  The old and the new value(s) are "
            f"`{objecttools.repr_numbers(oldvalue)}` and "
            f"`{objecttools.repr_numbers(newvalue)}`, respectively."
        )


def combine_arrays_to_lower_or_upper_bound(
    *arrays: NDArrayFloat | None, lower: bool
) -> NDArrayFloat | None:
    """Helper function for parameter-specific trimming functions that collects all
    available lower or upper bound values.

    See function |sw1d_control.BottomLowWaterThreshold.trim| of class
    |sw1d_control.BottomLowWaterThreshold| for an example.
    """
    result: NDArrayFloat | None = None
    for array in arrays:
        if (array is not None) and (array.ndim > 0):
            if result is None:
                result = array
            elif lower:
                result = numpy.maximum(result, array)
            else:
                result = numpy.minimum(result, array)
    return result


class FastAccess:
    """Used as a surrogate for typed Cython classes handling parameters or sequences
    when working in pure Python mode."""

    def _get_attribute(self, name, suffix, default=None):
        return getattr(self, f"_{name}_{suffix}", default)

    def _set_attribute(self, name, suffix, value):
        return setattr(self, f"_{name}_{suffix}", value)

    def __iter__(self):
        """Iterate over all sequence names."""
        for key in vars(self).keys():
            if not (key.startswith("_") or key.startswith("len_")):
                yield key

    # ToDo: Replace this hack with a Mypy plugin?
    def __getattr__(self, item: str) -> Any:
        assert False

    del __getattr__

    def __setattr__(self, key: str, value: Any) -> None:
        assert False

    del __setattr__


class Variable:
    """Base class for |Parameter| and |Sequence_|.

    The subclasses are required to provide the class attributes `NDIM`
    and `TYPE`, defining the dimensionality and the type of the values
    to be handled by the subclass, respectively.  Class attribute `INIT`
    is optional and should provide a suitable default value.

    Class |Variable| implements methods for arithmetic calculations,
    comparisons and type conversions.  See the  following examples on
    how to do math with HydPys |Parameter| and |Sequence_| objects.

    We start with demonstrating the supported mathematical operations
    on 0-dimensional |Variable| objects handling |float| values:

    >>> import numpy
    >>> from hydpy.core.variabletools import FastAccess, Variable
    >>> class Var(Variable):
    ...     NDIM = 0
    ...     TYPE = float
    ...     initinfo = 0.0, False
    ...     _CLS_FASTACCESS_PYTHON = FastAccess
    >>> var = Var(None)

    You can perform additions both with other |Variable| objects and
    with ordinary number objects:

    >>> var.value = 2.0
    >>> var + var
    4.0
    >>> var + 3.0
    5.0
    >>> 4.0 + var
    6.0
    >>> var += 1
    >>> var
    var(3.0)
    >>> var += -1.0
    >>> var
    var(2.0)

    If something goes wrong, all math operations return errors like the following:

    >>> var = Var(None)
    >>> var + 1.0
    Traceback (most recent call last):
    ...
    hydpy.core.exceptiontools.AttributeNotReady: While trying to add \
variable `var` and `float` instance `1.0`, the following error occurred: \
For variable `var`, no value has been defined so far.

    In general, the examples above are valid for the following binary
    operations:

    >>> var.value = 3.0
    >>> var - 1
    2.0
    >>> 7.0 - var
    4.0
    >>> var -= 2.0
    >>> var
    var(1.0)

    >>> var.value = 2.0
    >>> var * 3
    6.0
    >>> 4.0 * var
    8.0
    >>> var *= 0.5
    >>> var
    var(1.0)

    >>> var.value = 3.0
    >>> var / 2
    1.5
    >>> 7.5 / var
    2.5
    >>> var /= 6.0
    >>> var
    var(0.5)

    >>> var.value = 3.0
    >>> var // 2
    1.0
    >>> 7.5 // var
    2.0
    >>> var //= 0.9
    >>> var
    var(3.0)

    >>> var.value = 5.0
    >>> var % 2
    1.0
    >>> 7.5 % var
    2.5
    >>> var %= 3.0
    >>> var
    var(2.0)

    >>> var.value = 2.0
    >>> var**3
    8.0
    >>> 3.0**var
    9.0
    >>> var **= 4.0
    >>> var
    var(16.0)

    >>> var.value = 5.0
    >>> divmod(var, 3)
    (1.0, 2.0)
    >>> divmod(13.0, var)
    (2.0, 3.0)

    Additionally, we support the following unary operations:

    >>> var.values = -5.0
    >>> +var
    -5.0
    >>> -var
    5.0
    >>> abs(var)
    5.0
    >>> ~var
    -0.2
    >>> var.value = 2.5
    >>> import math
    >>> math.floor(var)
    2
    >>> math.ceil(var)
    3
    >>> bool(var)
    True
    >>> int(var)
    2
    >>> float(var)
    2.5
    >>> var.value = 1.67
    >>> from hydpy import round_
    >>> round_(var.value, 1)
    1.7

    You can apply all the operations discussed above (except |float| and
    |int|) on |Variable| objects of arbitrary dimensionality:

    >>> from hydpy import print_matrix, print_vector
    >>> Var.NDIM = 1
    >>> Var.TYPE = float
    >>> var.shape = (2,)
    >>> var.values = 2.0
    >>> print_vector(var + var)
    4.0, 4.0
    >>> print_vector(var + 3.0)
    5.0, 5.0
    >>> print_vector([4.0, 0.0] + var)
    6.0, 2.0
    >>> var += 1
    >>> var
    var(3.0, 3.0)

    >>> var.values = 3.0
    >>> print_vector(var - [1.0, 0.0])
    2.0, 3.0
    >>> print_vector([7.0, 0.0] - var)
    4.0, -3.0
    >>> var -= [2.0, 0.0]
    >>> var
    var(1.0, 3.0)

    >>> var.values = 2.0
    >>> print_vector(var * [3.0, 1.0])
    6.0, 2.0
    >>> print_vector([4.0, 1.0] * var)
    8.0, 2.0
    >>> var *= [0.5, 1.0]
    >>> var
    var(1.0, 2.0)

    >>> var.values = 3.0
    >>> print_vector(var / [2.0, 1.0])
    1.5, 3.0
    >>> print_vector([7.5, 3.0] / var)
    2.5, 1.0
    >>> var /= [6.0, 1.]
    >>> var
    var(0.5, 3.0)

    >>> var.values = 3.0
    >>> print_vector(var // [2.0, 1.0])
    1.0, 3.0
    >>> print_vector([7.5, 3.0] // var)
    2.0, 1.0
    >>> var //= [0.9, 1.0]
    >>> var
    var(3.0, 3.0)

    >>> var.values = 5.0
    >>> print_vector(var % [2.0, 5.0])
    1.0, 0.0
    >>> print_vector([7.5, 5.0] % var)
    2.5, 0.0
    >>> var %= [3.0, 5.0]
    >>> var
    var(2.0, 0.0)

    >>> var.values = 2.0
    >>> print_vector(var**[3.0, 1.0])
    8.0, 2.0
    >>> print_vector([3.0, 1.0]**var)
    9.0, 1.0
    >>> var **= [4.0, 1.0]
    >>> var
    var(16.0, 2.0)

    >>> var.value = 5.0
    >>> print_matrix(divmod(var, [3.0, 5.0]))
    | 1.0, 1.0 |
    | 2.0, 0.0 |
    >>> print_matrix(divmod([13.0, 5.0], var))
    | 2.0, 1.0 |
    | 3.0, 0.0 |

    >>> var.values = -5.0
    >>> print_vector(+var)
    -5.0, -5.0
    >>> print_vector(-var)
    5.0, 5.0
    >>> print_vector(abs(var))
    5.0, 5.0
    >>> print_vector(~var)
    -0.2, -0.2
    >>> var.value = 2.5
    >>> import math
    >>> print_vector(math.floor(var))
    2, 2
    >>> print_vector(math.ceil(var))
    3, 3
    >>> var.values = 1.67
    >>> print_vector(round(var, 1))
    1.7, 1.7
    >>> bool(var)
    True
    >>> int(var)
    Traceback (most recent call last):
    ...
    TypeError: The variable `var` is 1-dimensional and thus cannot be \
converted to a scalar int value.
    >>> float(var)
    Traceback (most recent call last):
    ...
    TypeError: The variable `var` is 1-dimensional and thus cannot be \
converted to a scalar float value.

    Indexing is supported (for consistency reasons, even for
    0-dimensional variables):

    >>> Var.NDIM = 0
    >>> var.value = 5.0
    >>> var[0] += var[0]
    >>> var[:]
    10.0
    >>> var[1]
    Traceback (most recent call last):
    ...
    IndexError: While trying to access the value(s) of variable `var` \
with key `1`, the following error occurred: The only allowed keys for \
0-dimensional variables are `0` and `:`.

    >>> Var.NDIM = 1
    >>> var = Var(None)
    >>> var.shape = (5,)
    >>> var.value = 2.0, 4.0, 6.0, 8.0, 10.0
    >>> round_(var[0])
    2.0
    >>> round_(var[-1])
    10.0
    >>> var[1:-1:2] = 2.0 * var[1:-1:2]
    >>> var
    var(2.0, 8.0, 6.0, 16.0, 10.0)
    >>> var[:] = "test"
    Traceback (most recent call last):
    ...
    ValueError: While trying to set the value(s) of variable `var` \
with key `slice(None, None, None)`, the following error occurred: \
could not convert string to float: 'test'

    Comparisons with |Variable| objects containing multiple values return a single
    boolean value.  Two objects are equal if all of their value pairs are equal, and
    they are unequal if at least one of their value pairs is unequal:

    >>> var.shape = (2,)
    >>> var.values = 1.0, 3.0
    >>> var == [0.0, 2.0], var == [1.0, 2.0], var == [1.0, 3.0]
    (False, False, True)
    >>> var != [0.0, 2.0], var != [1.0, 2.0], var != [1.0, 3.0]
    (True, True, False)

    While either the `==` or the `!=` operator returns `True` (but not both),
    this must not be the case for the operator pairs `<`and `>=` as well as
    `>` and `<=`:

    >>> var < 2.0, var < 3.0, var < 4.0
    (False, False, True)
    >>> var <= 2.0, var <= 3.0, var <= 4.0
    (False, True, True)
    >>> var >= 0.0, var >= 1.0, var >= 2.0
    (True, True, False)
    >>> var > 0.0, var > 1.0, var > 2.0
    (True, False, False)

    Comparing wrongly shaped values does work for `==` and `!=` but
    results in errors for the other operations:

    >>> var.values = 2.0
    >>> var == [2.0], var != [2.0]
    (True, False)
    >>> var == [2.0, 2.0, 2.0], var != [2.0, 2.0, 2.0]
    (False, True)
    >>> var < [2.0], var <= [2.0], var >= [2.0], var > [2.0]
    (False, True, True, False)
    >>> var < [2.0, 2.0, 2.0]   # doctest: +ELLIPSIS
    Traceback (most recent call last):
    ...
    ValueError: While trying to compare variable `var` of element `?` \
with object `[2.0, 2.0, 2.0]` of type `list`, the following error occurred: \
operands could not be broadcast together with shapes (2,) (3,)...

    You can compare different |Variable| objects directly with each other:

    >>> from copy import deepcopy
    >>> var < var, var < deepcopy(var)
    (False, False)
    >>> var <= var, var <= deepcopy(var)
    (True, True)
    >>> var == var, var == deepcopy(var)
    (True, True)
    >>> var != var, var != deepcopy(var)
    (False, False)
    >>> var >= var, var >= deepcopy(var)
    (True, True)
    >>> var > var, var > deepcopy(var)
    (False, False)

    When asking for impossible comparisons, |trim| raises error
    like the following:

    >>> var < "text"
    Traceback (most recent call last):
    ...
    TypeError: While trying to compare variable `var` of element `?` with \
object `text` of type `str`, the following error occurred: ufunc 'isnan' \
not supported for the input types, and the inputs could not be safely \
coerced to any supported types according to the casting rule ''safe''

    Note that, in contrast to the usual |numpy| array comparison, we ignore
    all single comparison results between two |numpy.nan| values:

    >>> from numpy import nan
    >>> var.shape = (3,)
    >>> var.values = 1.0, 2.0, nan
    >>> var < [2.0, 3.0, nan], var < [1.0, 2.0, nan], var < [2.0, nan, nan], \
var < [2.0, 3.0, 4.0]
    (True, False, False, False)
    >>> var <= [1.0, 3.0, nan], var <= [1.0, 1.0, nan], var <= [1.0, nan, nan], \
var <= [1.0, 3.0, 5.0]
    (True, False, False, False)
    >>> var == [1.0, 2.0, nan], var == [1.0, 1.0, nan], var == [1.0, nan, nan], \
var == [1.0, 2.0, 3.0]
    (True, False, False, False)
    >>> var != [1.0, 1.0, nan], var != [1.0, 2.0, nan], var != [1.0, nan, nan], \
var != [1.0, 2.0, 3.0]
    (True, False, True, True)
    >>> var >= [1.0, 1.0, nan], var >= [1.0, 3.0, nan], var <= [1.0, nan, nan], \
var <= [1.0, 3.0, 5.0]
    (True, False, False, False)
    >>> var > [0.0, 1.0, nan], var > [0.0, 2.0, nan], var < [0.0, nan, nan], \
var < [0.0, 1.0, 2.0]
    (True, False, False, False)

    Hence, when all entries of two compared objects are |numpy.nan|, we
    consider these objects equal:

    >>> var.values = nan
    >>> var < [nan, nan, nan], var <= [nan, nan, nan], var == [nan, nan, nan], \
var != [nan, nan, nan], var >= [nan, nan, nan], var > [nan, nan, nan]
    (False, True, True, False, True, False)
    >>> Var.NDIM = 0
    >>> var = Var(None)
    >>> var.shape = ()
    >>> var.value = nan
    >>> var < nan, var <= nan, var == nan, var != nan, var >= nan, var > nan
    (False, True, True, False, True, False)

    The |len| operator does not work for 0-dimensional variables:

    >>> Var.NDIM = 0
    >>> var = Var(None)
    >>> var.shape = ()
    >>> len(var)
    Traceback (most recent call last):
    ...
    TypeError: The `len` operator was applied on `var`, but this variable is \
0-dimensional and thus unsized.  Consider using the `numberofvalues` property instead.

    For higher-dimensional variables, `len` always returns the length of the first
    dimension:

    >>> Var.NDIM = 1
    >>> var = Var(None)
    >>> var.shape = (5,)
    >>> len(var)
    5
    >>> Var.NDIM = 3
    >>> var = Var(None)
    >>> var.shape = (2, 1, 4)
    >>> len(var)
    2

    |Variable| objects are hashable based on their |id| value to avoid avoiding
    confusion when adding different but equal objects into one |set| or |dict| object.
    The following examples show this behaviour by making deep copies of existing
    |Variable| objects:

    >>> Var.NDIM = 0
    >>> var1 = Var(None)
    >>> var1.value = 5.0
    >>> varset = set([var1])
    >>> var1 in varset
    True
    >>> var1.value = 7.0
    >>> var1 in varset
    True
    >>> var2 = deepcopy(var1)
    >>> var1 == var2
    True
    >>> var2 in varset
    False

    >>> Var.NDIM = 1
    >>> var1 = Var(None)
    >>> var1.shape = (2,)
    >>> var1.value = 3.0, 5.0
    >>> varset = set([var1])
    >>> var1 in varset
    True
    >>> var1[1] = 7.0
    >>> var1 in varset
    True
    >>> var2 = deepcopy(var1)
    >>> var1 == var2
    True
    >>> var2 in varset
    False

    During initialisation, each |Variable| subclass tries to extract its
    unit from its docstring:

    >>> type("Var", (Variable,), {"__doc__": "Discharge [m³/s]."}).unit
    'm³/s'

    For missing or poorly written docstrings, we set `unit` to "?":

    >>> type("Var", (Variable,), {}).unit
    '?'
    >>> type("Var", (Variable,), {"__doc__": "Discharge ]m³/s[."}).unit
    '?'
    >>> type("Var", (Variable,), {"__doc__": "Discharge m³/s]."}).unit
    '?'
    """

    # Subclasses need to define...
    NDIM: int
    TYPE: type[float | int | bool]  # ToDo: is still `str` in some cases
    # ...and optionally...
    SPAN: tuple[int | float | bool | None, int | float | bool | None] = (None, None)
    INIT: int | float | bool | None = None

    _NOT_DEEPCOPYABLE_MEMBERS: Final[frozenset[str]] = frozenset(
        (
            "subvars",
            "subpars",
            "subseqs",
            "fastaccess",
            "fastaccess_old",
            "fastaccess_new",
        )
    )
    _CLS_FASTACCESS_PYTHON: ClassVar[type[FastAccess]]

    strict_valuehandling: bool = True

    __hydpy__subclasscounter__ = 1

    name: str
    """Name of the variable in lowercase letters."""
    unit: str
    """Unit of the variable."""
    fastaccess: FastAccess
    """Object for accessing the variable's data with little overhead."""
    subvars: SubVariables
    """The subgroup to which the variable belongs."""

    _refweights: parametertools.Parameter | VectorFloat | None = None

    mask = masktools.DefaultMask(
        doc="The standard mask used by all variables (if not overwritten)."
    )

    @classmethod
    @contextlib.contextmanager
    def modify_refweights(
        cls, refweights: parametertools.Parameter | None
    ) -> Generator[None, None, None]:
        """Eventually, set or modify the reference to a parameter defining the
        weighting coefficients required for aggregating values.

        The following example demonstrates that changes affect the relevant class only
        temporarily, but its objects initialised within the "with" block persistently:

        >>> from hydpy.core.variabletools import FastAccess, Variable
        >>> class Var1(Variable):
        ...     initinfo = 0.0, True
        ...     _CLS_FASTACCESS_PYTHON = FastAccess
        >>> class Var2(Variable):
        ...     NDIM = 1
        ...     TYPE = float
        ...     initinfo = 0.0, True
        ...     _CLS_FASTACCESS_PYTHON = FastAccess
        >>> var2 = Var2(None)
        >>> var2.shape = 3
        >>> with Var1.modify_refweights(var2):
        ...     Var1._refweights
        ...     var1 = Var1(None)
        ...     var1.refweights
        var2(0.0, 0.0, 0.0)
        var2(0.0, 0.0, 0.0)
        >>> Var1._refweights
        >>> var1.refweights
        var2(0.0, 0.0, 0.0)

        Passing |None| does not overwrite previously set references:

        >>> Var1._refweights = var2
        >>> with Var1.modify_refweights(None):
        ...     Var1._refweights
        ...     var1 = Var1(None)
        ...     var1.refweights
        var2(0.0, 0.0, 0.0)
        var2(0.0, 0.0, 0.0)
        >>> Var1._refweights
        var2(0.0, 0.0, 0.0)
        >>> var1.refweights
        var2(0.0, 0.0, 0.0)
        """
        if refweights is None:
            yield
        else:
            old = cls._refweights
            try:
                cls._refweights = refweights
                yield
            finally:
                cls._refweights = old

    def __init__(self, subvars: SubVariables) -> None:
        self.subvars = subvars
        self.fastaccess = self._CLS_FASTACCESS_PYTHON()
        self._valueready = False
        self._shapeready = False
        self._refweights = type(self)._refweights

    def __init_subclass__(cls) -> None:
        super().__init_subclass__()
        cls.name = cls.__name__.lower()
        cls.unit = cls._get_unit()
        subclasscounter = Variable.__hydpy__subclasscounter__ + 1
        Variable.__hydpy__subclasscounter__ = subclasscounter
        cls.__hydpy__subclasscounter__ = subclasscounter

    @classmethod
    def _get_unit(cls) -> str:
        descr = objecttools.description(cls)
        idx1 = descr.find("[") + 1
        idx2 = descr.find("]")
        if 0 < idx1 < idx2:
            return descr[idx1:idx2]
        return "?"

    def __hydpy__connect_variable2subgroup__(self) -> None:
        """To be called by the |SubVariables| object when preparing a
        new |Variable| object."""
        self.fastaccess = self.subvars.fastaccess
        self._finalise_connections()

    def _finalise_connections(self) -> None:
        """A hook method, called at the end of method
        `__hydpy__connect_variable2subgroup__` for initialising
        values and some related attributes."""

    @property
    @abc.abstractmethod
    def initinfo(self) -> tuple[float | int | bool | pointerutils.Double, bool]:
        """To be overridden."""

    def __call__(self, *args) -> None:
        if len(args) == 1:
            args = args[0]
        self.values = args

    @property
    def value(self):
        """The actual parameter or sequence value(s).

        First, we prepare a simple (not fully functional) |Variable| subclass:

        >>> from hydpy.core.variabletools import Variable
        >>> class Var(Variable):
        ...     NDIM = 0
        ...     TYPE = float
        ...     initinfo = 3.0, True
        ...     _CLS_FASTACCESS_PYTHON = FastAccess

        Without making use of default values (see below), trying to
        query the actual value of a freshly initialised |Variable|
        object results in the following error:

        >>> var = Var(None)
        >>> var.value
        Traceback (most recent call last):
        ...
        hydpy.core.exceptiontools.AttributeNotReady: For variable `var`, \
no value has been defined so far.

        Property |Variable.value| tries to normalise assigned values and
        raises an error, if not possible:

        >>> var.value = 3
        >>> var.value
        3.0

        >>> var.value = ["2.0"]
        >>> var.value
        2.0

        >>> var.value = 1.0, 1.0
        Traceback (most recent call last):
        ...
        ValueError: While trying to set the value(s) of variable `var`, the \
following error occurred: 2 values are assigned to the scalar variable `var`.
        >>> var.value
        2.0

        >>> var.value = "O"
        Traceback (most recent call last):
        ...
        TypeError: While trying to set the value(s) of variable `var`, \
the following error occurred: The given value `O` cannot be converted \
to type `float`.
        >>> var.value
        2.0

        The above examples deal with a 0-dimensional variable handling
        |float| values.  The following examples focus on a 2-dimensional
        variable handling |int| values:

        >>> from hydpy import INT_NAN
        >>> Var.NDIM = 2
        >>> Var.TYPE = int
        >>> Var.initinfo = INT_NAN, False

        For multidimensional objects, assigning new values required
        defining their |Variable.shape| first:

        >>> var = Var(None)
        >>> var.value
        Traceback (most recent call last):
        ...
        hydpy.core.exceptiontools.AttributeNotReady: Shape information for \
variable `var` can only be retrieved after it has been defined.

        >>> var.value = 2
        Traceback (most recent call last):
        ...
        hydpy.core.exceptiontools.AttributeNotReady: While trying to set the \
value(s) of variable `var`, the following error occurred: Shape information \
for variable `var` can only be retrieved after it has been defined.

        >>> var.shape = (2, 3)
        >>> var.value
        Traceback (most recent call last):
        ...
        hydpy.core.exceptiontools.AttributeNotReady: For variable `var`, \
no values have been defined so far.

        >>> from hydpy import print_matrix
        >>> var.value = 2
        >>> print_matrix(var.value)
        | 2, 2, 2 |
        | 2, 2, 2 |

        >>> var.value = 1, 2
        Traceback (most recent call last):
        ...
        ValueError: While trying to set the value(s) of variable `var`, \
the following error occurred: While trying to convert the value(s) `(1, 2)` \
to a numpy ndarray with shape `(2, 3)` and type `int`, the following error \
occurred: could not broadcast input array from shape (2,) into shape (2,3)
        >>> print_matrix(var.value)
        | 2, 2, 2 |
        | 2, 2, 2 |

        >>> var.shape = (0, 0)
        >>> var.shape
        (0, 0)
        >>> var.value   # doctest: +ELLIPSIS
        array([], shape=(0, 0), dtype=...)
        """
        if (self.NDIM > 0) and not self._shapeready:
            self._get_shape()  # raise the proper error
        value = self._prepare_getvalue(
            self._valueready or not self.strict_valuehandling,
            getattr(self.fastaccess, self.name, None),
        )
        if value is None:
            substring = "values have" if self.NDIM else "value has"
            raise exceptiontools.AttributeNotReady(
                f"For variable {objecttools.devicephrase(self)}, no {substring} been "
                f"defined so far."
            )
        return value

    @value.setter
    def value(self, value) -> None:
        try:
            value = self._prepare_setvalue(value)
            setattr(self.fastaccess, self.name, value)
            self._valueready = True
        except BaseException:
            objecttools.augment_excmessage(
                f"While trying to set the value(s) of variable "
                f"{objecttools.devicephrase(self)}"
            )

    def _prepare_getvalue(self, readyflag: bool, value):
        if readyflag:
            if self.NDIM:
                return numpy.asarray(value)
            return self.TYPE(value)
        if self.NDIM and not sum(self.shape):
            return numpy.asarray(value)
        return None

    def _prepare_setvalue(self, value):
        if self.NDIM:
            value = getattr(value, "value", value)
            try:
                value = numpy.full(
                    self.shape, value, dtype=config.TYPES_PY2NP[self.TYPE]
                )
            except BaseException:
                objecttools.augment_excmessage(
                    f"While trying to convert the value(s) `{value}` to a numpy "
                    f"ndarray with shape `{self.shape}` and type `{self.TYPE.__name__}`"
                )
        else:
            if isinstance(value, Sequence):
                if len(value) > 1:
                    raise ValueError(
                        f"{len(value)} values are assigned to the scalar variable "
                        f"{objecttools.devicephrase(self)}."
                    )
                value = value[0]
            try:
                value = self.TYPE(value)
            except BaseException:
                raise TypeError(
                    f"The given value `{value}` cannot be converted to type "
                    f"`{self.TYPE.__name__}`."
                ) from None
        return value

    @property
    def values(self):
        """Alias for |Variable.value|."""
        return self.value

    @values.setter
    def values(self, values):
        self.value = values

    def _get_shape(self) -> tuple[int, ...]:
        """A tuple containing the actual lengths of all dimensions.

        Note that setting a new |Variable.shape| results in a loss of
        the actual |Variable.values| of the respective |Variable| object.

        First, we prepare a simple (not fully functional) |Variable| subclass:

        >>> from hydpy.core.variabletools import Variable
        >>> class Var(Variable):
        ...     NDIM = 1
        ...     TYPE = float
        ...     initinfo = 3.0, True
        ...     _CLS_FASTACCESS_PYTHON = FastAccess

        Initially, the shape of a new |Variable| object is unknown:

        >>> var = Var(None)
        >>> var.shape
        Traceback (most recent call last):
        ...
        hydpy.core.exceptiontools.AttributeNotReady: Shape information for \
variable `var` can only be retrieved after it has been defined.

        For multidimensional objects, assigning shape information (as a
        |tuple| of |int| values) prepares the required array automatically.
        Due to the |Variable.initinfo| surrogate of our test class,
        the entries of this array are `3.0`:

        >>> from hydpy import print_vector
        >>> var.shape = (3,)
        >>> var.shape
        (3,)
        >>> print_vector(var.values)
        3.0, 3.0, 3.0

        For the |Variable.initinfo| flag (second |tuple| entry) being
        |False|, the array is still prepared but not directly accessible
        to the user:

        >>> import numpy
        >>> Var.initinfo = numpy.nan, False
        >>> var = Var(None)

        >>> var.shape = (3,)
        >>> var.shape
        (3,)
        >>> var.values
        Traceback (most recent call last):
        ...
        hydpy.core.exceptiontools.AttributeNotReady: For variable `var`, no \
values have been defined so far.

        >>> print_vector(var.fastaccess.var)
        nan, nan, nan

        Property |Variable.shape| tries to normalise assigned values and
        raises errors like the following, if not possible:

        >>> var.shape = "x"
        Traceback (most recent call last):
        ...
        TypeError: While trying create a new numpy ndarray for \
variable `var`, the following error occurred: 'str' object cannot \
be interpreted as an integer
        >>> from hydpy import attrready
        >>> attrready(var, "shape")
        False
        >>> var.fastaccess.var

        >>> var.shape = (1,)
        >>> attrready(var, "shape")
        True

        >>> var.shape = (2, 3)
        Traceback (most recent call last):
        ...
        ValueError: Variable `var` is 1-dimensional, but the given \
shape indicates `2` dimensions.
        >>> attrready(var, "shape")
        False
        >>> var.fastaccess.var


        0-dimensional |Variable| objects inform the user about their shape
        but do not allow to change it for obvious reasons:

        >>> class Var(Variable):
        ...     NDIM = 0
        ...     TYPE = int
        ...     initinfo = 3, True
        ...     _CLS_FASTACCESS_PYTHON = FastAccess

        >>> var = Var(None)
        >>> var.shape
        ()
        >>> var.value
        Traceback (most recent call last):
        ...
        hydpy.core.exceptiontools.AttributeNotReady: For variable `var`, \
no value has been defined so far.

        >>> var.shape = ()
        >>> var.shape
        ()
        >>> var.value
        3
        >>> var.shape = (2,)
        Traceback (most recent call last):
        ...
        ValueError: The shape information of 0-dimensional variables \
as `var` can only be `()`, but `(2,)` is given.

        With a |False| |Variable.initinfo| flag, the default value is
        still readily prepared after initialisation but not directly
        accessible to the user:

        >>> from hydpy import INT_NAN
        >>> Var.initinfo = INT_NAN, False
        >>> var = Var(None)
        >>> var.shape
        ()
        >>> var.shape = ()
        >>> attrready(var, "value")
        False
        >>> var.fastaccess.var
        -999999

        >>> var.value = 6
        >>> var.value
        6

        >>> var.shape = ()
        >>> var.fastaccess.var
        -999999
        """
        if self.NDIM:
            if self._shapeready:
                shape = getattr(self.fastaccess, self.name).shape
                return tuple(int(x) for x in shape)
            raise exceptiontools.AttributeNotReady(
                f"Shape information for variable {objecttools.devicephrase(self)} can "
                f"only be retrieved after it has been defined."
            )
        return ()

    def _set_shape(self, shape: int | tuple[int, ...]) -> None:
        self._valueready = False
        self._shapeready = False
        initvalue, initflag = self.initinfo
        if self.NDIM:
            try:
                array: NDArray[Any] = numpy.full(
                    shape, initvalue, dtype=config.TYPES_PY2NP[self.TYPE]
                )
            except BaseException:
                setattr(self.fastaccess, self.name, None)
                objecttools.augment_excmessage(
                    f"While trying create a new numpy ndarray for variable "
                    f"{objecttools.devicephrase(self)}"
                )
            if array.ndim != self.NDIM:
                setattr(self.fastaccess, self.name, None)
                raise ValueError(
                    f"Variable {objecttools.devicephrase(self)} is "
                    f"{self.NDIM}-dimensional, but the given "
                    f"shape indicates `{array.ndim}` dimensions."
                )
            setattr(self.fastaccess, self.name, array)
            self._shapeready = True
        else:
            if shape:
                setattr(self.fastaccess, self.name, TYPE2MISSINGVALUE[self.TYPE])
                self._raise_wrongshape(shape)
            setattr(self.fastaccess, self.name, initvalue)
        if initflag:
            self._valueready = True

    shape = propertytools.Property(fget=_get_shape, fset=_set_shape)

    def _raise_wrongshape(self, shape):
        raise ValueError(
            f"The shape information of 0-dimensional variables "
            f"as {objecttools.devicephrase(self)} can only be `()`, "
            f"but `{shape}` is given."
        )

    def __hydpy__let_par_set_shape__(self, p: parametertools.NmbParameter, /) -> None:
        pass

    def __hydpy__change_shape_if_necessary__(self, new: tuple[int, ...], /) -> None:
        if new != exceptiontools.getattr_(self, "shape", None):
            self.shape = new

    @property
    def numberofvalues(self) -> int:
        """The total number of values handled by the variable according to the current
        shape.

        We create an incomplete |Variable| subclass for testing:

        >>> from hydpy.core.variabletools import FastAccess, Variable
        >>> class Var(Variable):
        ...     TYPE = float
        ...     initinfo = 0.0, False
        ...     _CLS_FASTACCESS_PYTHON = FastAccess
        >>> var = Var(None)

        0-dimensional variables always handle precisely one value:

        >>> Var.NDIM = 0
        >>> var = Var(None)
        >>> var.shape = ()
        >>> var.numberofvalues
        1

        For higher-dimensional variables, |Variable.numberofvalues| is the cumulative
        product of the individual dimensons lengths:

        >>> Var.NDIM = 1
        >>> var = Var(None)
        >>> var.shape = (5,)
        >>> var.numberofvalues
        5
        >>> Var.NDIM = 3
        >>> var = Var(None)
        >>> var.shape = (2, 1, 4)
        >>> var.numberofvalues
        8

        As long as the shape of a higher-dimensional variable is undefined,
        |Variable.numberofvalues| is zero:

        >>> var = Var(None)
        >>> var.numberofvalues
        0
        """
        if self.NDIM == 0:
            return 1
        if (shape := exceptiontools.getattr_(self, "shape", None)) is None:
            return 0
        return int(numpy.cumprod(shape)[-1])

    def verify(self) -> None:
        """Raise a |RuntimeError| if at least one of the required values of a |Variable|
        object is |None| or |numpy.nan|.

        The descriptor |Variable.mask| defines which values are considered necessary.
        For |Variable| subclasses defining |numpy.nan| as their |Variable.INIT| value,
        method |Variable.verify| assumes that |numpy.nan| are not problematic.

        Examples on a 0-dimensional |Variable|:

        >>> from hydpy.core.variabletools import Variable
        >>> class Var(Variable):
        ...     NDIM = 0
        ...     TYPE = float
        ...     initinfo = 0.0, False
        ...     _CLS_FASTACCESS_PYTHON = FastAccess
        >>> var = Var(None)
        >>> import numpy
        >>> var.shape = ()
        >>> var.value = 1.0
        >>> var.verify()
        >>> var.value = numpy.nan
        >>> var.verify()
        Traceback (most recent call last):
        ...
        RuntimeError: For variable `var`, 1 required value has not been set yet: \
var(nan).

        >>> var.INIT = numpy.nan
        >>> var.verify()

        Examples on a 2-dimensional |Variable|:

        >>> Var.NDIM = 2
        >>> var = Var(None)
        >>> var.shape = (2, 3)
        >>> var.value = numpy.ones((2,3))
        >>> var.value[:, 1] = numpy.nan
        >>> var.verify()
        Traceback (most recent call last):
        ...
        RuntimeError: For variable `var`, 2 required values have not been set yet: \
var([[1.0, nan, 1.0], [1.0, nan, 1.0]]).

        >>> Var.mask = var.mask
        >>> Var.mask[0, 1] = False
        >>> var.verify()
        Traceback (most recent call last):
        ...
        RuntimeError: For variable `var`, 1 required value has not been set yet: \
var([[1.0, nan, 1.0], [1.0, nan, 1.0]]).

        >>> Var.mask[1, 1] = False
        >>> var.verify()
        """
        valueready = self._valueready
        try:
            self._valueready = True
            nmbnan: int = numpy.sum(numpy.isnan(numpy.array(self.value)[self.mask]))
        finally:
            self._valueready = valueready
        if nmbnan and ((self.INIT is None) or ~numpy.isnan(self.INIT)):
            text = "value has" if nmbnan == 1 else "values have"
            raise RuntimeError(
                f"For variable {objecttools.devicephrase(self)}, {nmbnan} required "
                f"{text} not been set yet: {objecttools.flatten_repr(self)}."
            )

    @property
    def valuevector(self) -> Vector:
        """The values of the actual |Variable| object, arranged in a 1-dimensional
        vector.

        For a 1-dimensional variable object, property |Variable.valuevector| returns
        the original values without any modification:

        >>> from hydpy.models.hland import *
        >>> simulationstep("1d")
        >>> parameterstep("1d")
        >>> nmbzones(3)
        >>> sclass(2)
        >>> states.sm.values = 1.0, 2.0, 3.0
        >>> from hydpy import print_vector
        >>> print_vector(states.sm.valuevector)
        1.0, 2.0, 3.0

        For all other variables, |Variable.valuevector| raises the following error by
        default:

        >>> states.uz.valuevector
        Traceback (most recent call last):
        ...
        NotImplementedError: Variable `uz` does not implement a method for converting \
its values to a 1-dimensional vector.

        If considered appropriate, model developers should override
        |Variable.valuevector| for individual multidimensional variables, to support
        methods like |Variable.average_values|, which rely on 1-dimensional data.  One
        example is the state sequence |hland_states.SP| of base model |hland|, which
        handles values for individual zones (second axis) and snow classes (first axis).
        Here we decided to let |hland_sequences.State2DSequence.valuevector| return the
        sums of all snow classes for each zone so that the content of the returned
        vector agrees with the contents of most 1-dimensional sequences of |hland|:

        >>> states.sp = [[1.0, 2.0, 3.0], [4.0, 5.0, 6.0]]
        >>> print_vector(states.sp.valuevector)
        2.5, 3.5, 4.5
        """
        if self.NDIM == 1:
            return self.value
        raise NotImplementedError(
            f"Variable {objecttools.devicephrase(self)} does not implement a method "
            f"for converting its values to a 1-dimensional vector."
        )

    @property
    def refweights(self) -> parametertools.Parameter | VectorFloat:
        """Reference to a |Parameter| object or a simple vector that defines weighting
        coefficients (e.g. fractional areas) for applying function
        |Variable.average_values|.

        Must be overwritten by subclasses when required."""
        if (refweights := self._refweights) is not None:
            return refweights
        raise AttributeError(
            f"Variable {objecttools.devicephrase(self)} does not define any weighting "
            f"coefficients."
        )

    def average_values(self, *args, **kwargs) -> float:
        """Average the actual values of the |Variable| object.

        For 0-dimensional |Variable| objects, the result of method
        |Variable.average_values| equals |Variable.value|.  The following example shows
        this for the poorly defined class `SoilMoisture`:

        >>> from hydpy.core.variabletools import Variable
        >>> class SoilMoisture(Variable):
        ...     NDIM = 0
        ...     TYPE = float
        ...     refweigths = None
        ...     availablemasks = None
        ...     initinfo = None
        ...     _CLS_FASTACCESS_PYTHON = FastAccess
        ...     value = 200.0
        >>> sm = SoilMoisture(None)
        >>> sm.average_values()
        200.0

        When the dimensionality of this class is increased to one, applying method
        |Variable.average_values| results in the following error:

        >>> SoilMoisture.NDIM = 1
        >>> import numpy
        >>> SoilMoisture.shape = (3,)
        >>> SoilMoisture.value = numpy.array([200.0, 400.0, 500.0])
        >>> sm.average_values()
        Traceback (most recent call last):
        ...
        AttributeError: While trying to calculate the mean value of variable \
`soilmoisture`, the following error occurred: Variable `soilmoisture` does not define \
any weighting coefficients.

        So model developers have to define another (in this case 1-dimensional)
        |Variable| subclass (usually a |Parameter| subclass) and make the relevant
        object available via property |Variable.refweights|:

        >>> class Area(Variable):
        ...     NDIM = 1
        ...     shape = (3,)
        ...     value = numpy.array([1.0, 1.0, 2.0])
        ...     initinfo = None
        ...     _CLS_FASTACCESS_PYTHON = FastAccess
        >>> area = Area(None)
        >>> SoilMoisture.refweights = property(lambda self: area)
        >>> sm.average_values()
        400.0

        In the examples above, all single entries of `values` are relevant, which is
        the default case.  However, subclasses of |Variable| can define an alternative
        mask, allowing to make some entries irrelevant. Assume, for example, that our
        `SoilMoisture` object contains three single values, each one associated with a
        specific hydrological response unit (hru).  To indicate that soil moisture is
        undefined for the third unit (maybe because it is a water area), we set the
        third entry of the verification mask to |False|:

        >>> from hydpy.core.masktools import DefaultMask
        >>> class Soil(DefaultMask):
        ...     @classmethod
        ...     def new(cls, variable, **kwargs):
        ...         return cls.array2mask([True, True, False])
        >>> SoilMoisture.mask = Soil()
        >>> sm.average_values()
        300.0

        Alternatively, method |Variable.average_values| accepts additional masking
        information as positional or keyword arguments.  Therefore, the corresponding
        model must implement some alternative masks, which are provided by property
        |Variable.availablemasks|.  We mock this property with a new |Masks| object,
        handling one mask for flat soils (only the first hru), one mask for deep soils
        (only the second hru), and one mask for water areas (only the third hru):

        >>> class FlatSoil(DefaultMask):
        ...     @classmethod
        ...     def new(cls, variable, **kwargs):
        ...         return cls.array2mask([True, False, False])
        >>> class DeepSoil(DefaultMask):
        ...     @classmethod
        ...     def new(cls, variable, **kwargs):
        ...         return cls.array2mask([False, True, False])
        >>> class Water(DefaultMask):
        ...     @classmethod
        ...     def new(cls, variable, **kwargs):
        ...         return cls.array2mask([False, False, True])
        >>> from hydpy.core import masktools
        >>> class Masks(masktools.Masks):
        ...     CLASSES = (FlatSoil,
        ...                DeepSoil,
        ...                Water)
        >>> SoilMoisture.availablemasks = Masks()

        One can pass either the mask classes themselves or their names:

        >>> sm.average_values(sm.availablemasks.flatsoil)
        200.0
        >>> sm.average_values("deepsoil")
        400.0

        Both variants can be combined:

        >>> sm.average_values(sm.availablemasks.deepsoil, "flatsoil")
        300.0

        The following error happens if the general mask of the variable
        does not contain the given masks:

        >>> sm.average_values("flatsoil", "water")
        Traceback (most recent call last):
        ...
        ValueError: While trying to calculate the mean value of variable \
`soilmoisture`, the following error occurred: Based on the arguments \
`('flatsoil', 'water')` and `{}` the mask `CustomMask([ True, False,  True])` \
has been determined, which is not a submask of `Soil([ True,  True, False])`.

        Applying masks with custom options is also supported.  One can change the
        behaviour of the following mask via the argument `complete`:

        >>> class AllOrNothing(DefaultMask):
        ...     @classmethod
        ...     def new(cls, variable, complete):
        ...         if complete:
        ...             bools = [True, True, True]
        ...         else:
        ...             bools = [False, False, False]
        ...         return cls.array2mask(bools)
        >>> class Masks(Masks):
        ...     CLASSES = (FlatSoil,
        ...                DeepSoil,
        ...                Water,
        ...                AllOrNothing)
        >>> SoilMoisture.availablemasks = Masks()

        Again, one can apply the mask class directly (but note that one has to pass the
        relevant variable as the first argument):

        >>> sm.average_values(   # doctest: +ELLIPSIS
        ...     sm.availablemasks.allornothing(sm, complete=True))
        Traceback (most recent call last):
        ...
        ValueError: While trying to...

        Alternatively, one can pass the mask name as a keyword and pack the mask's
        options into a |dict| object:

        >>> sm.average_values(allornothing={"complete": False})
        nan

        You can combine all variants explained above:

        >>> sm.average_values("deepsoil", flatsoil={}, allornothing={"complete": False})
        300.0
        """
        try:
            if self.NDIM == 0:
                return self.value
            mask = self.get_submask(*args, **kwargs)
            if numpy.any(mask):
                weights = self.refweights[mask]
                values = self.valuevector[mask]
                return float(numpy.sum(weights * values) / numpy.sum(weights))
            return numpy.nan
        except BaseException:
            objecttools.augment_excmessage(
                f"While trying to calculate the mean value of variable "
                f"{objecttools.devicephrase(self)}"
            )

    @property
    def availablemasks(self) -> masktools.Masks:
        """For |ModelSequence| objects, a |Masks| object provided by the corresponding
        |Model| object; for |NodeSequence| object, a suitable |DefaultMask|.

        >>> from hydpy.core.testtools import prepare_full_example_2
        >>> hp, pub, TestIO = prepare_full_example_2()

        >>> hp.elements["land_dill_assl"].model.parameters.control.fc.availablemasks
        complete of module hydpy.models.hland.hland_masks
        land of module hydpy.models.hland.hland_masks
        upperzone of module hydpy.models.hland.hland_masks
        snow of module hydpy.models.hland.hland_masks
        soil of module hydpy.models.hland.hland_masks
        field of module hydpy.models.hland.hland_masks
        forest of module hydpy.models.hland.hland_masks
        ilake of module hydpy.models.hland.hland_masks
        glacier of module hydpy.models.hland.hland_masks
        sealed of module hydpy.models.hland.hland_masks
        noglacier of module hydpy.models.hland.hland_masks

        >>> hp.nodes.dill_assl.sequences.sim.availablemasks
        defaultmask of module hydpy.core.masktools
        """
        model = getattr(self.subvars.vars, "model", None)
        if model:
            return model.masks
        return self.subvars.vars.masks

    def get_submask(
        self, *args, **kwargs
    ) -> masktools.CustomMask | masktools.DefaultMask:
        """Get a sub-mask of the mask handled by the actual |Variable| object based on
        the given arguments.

        See the documentation on method |Variable.average_values| for further
        information.
        """
        if args or kwargs:
            masks = self.availablemasks
            mask = masktools.CustomMask(numpy.full(self.shape, False))
            for arg in args:
                mask = mask + self._prepare_mask(arg, masks)
            for key, value in kwargs.items():
                mask = mask + self._prepare_mask(key, masks, **value)
            if mask not in self.mask:
                raise ValueError(
                    f"Based on the arguments `{args}` and `{kwargs}` the mask "
                    f"`{repr(mask)}` has been determined, which is not a submask of "
                    f"`{repr(self.mask)}`."
                )
            return mask
        return self.mask

    def _prepare_mask(self, mask, masks, **kwargs):
        mask = masks[mask]
        if inspect.isclass(mask):
            return mask(self, **kwargs)
        return mask

    def __deepcopy__(self, memo):
        new = type(self)(None)
        for key, value in vars(self).items():
            if key not in self._NOT_DEEPCOPYABLE_MEMBERS:
                setattr(new, key, copy.deepcopy(value, memo))
        if self.NDIM:
            new.shape = self.shape
        new.value = self.value
        return new

    def __getitem__(self, key):
        try:
            if self.NDIM:
                return self.value[key]
            self._check_key(key)
            return self.value
        except BaseException:
            objecttools.augment_excmessage(
                f"While trying to access the value(s) of variable "
                f"{objecttools.devicephrase(self)} with key `{key}`"
            )

    def __setitem__(self, key, value):
        try:
            if self.NDIM:
                self.value[key] = value
            else:
                self._check_key(key)
                self.value = value
        except BaseException:
            objecttools.augment_excmessage(
                f"While trying to set the value(s) of variable "
                f"{objecttools.devicephrase(self)} with key `{key}`"
            )

    @staticmethod
    def _check_key(key):
        if key not in (0, slice(None, None, None)):
            raise IndexError(
                "The only allowed keys for 0-dimensional variables are `0` and `:`."
            )

    def __len__(self) -> int:
        if self.NDIM == 0:
            raise TypeError(
                f"The `len` operator was applied on {objecttools.devicephrase(self)}, "
                f"but this variable is 0-dimensional and thus unsized.  Consider "
                f"using the `numberofvalues` property instead."
            )
        return self._get_shape()[0]

    def _do_math(self, other, methodname, description):
        try:
            value = other.value if isinstance(other, Variable) else other
            result = getattr(self.value, methodname)(value)
            if (result is NotImplemented) and (not self.NDIM) and (self.TYPE is int):
                result = getattr(float(self.value), methodname)(value)
            return result
        except BaseException:
            objecttools.augment_excmessage(
                f"While trying to {description} variable "
                f"{objecttools.devicephrase(self)} and `{type(other).__name__}` "
                f"instance `{objecttools.repr_(other)}`"
            )

    def __add__(self, other):
        return self._do_math(other, "__add__", "add")

    def __radd__(self, other):
        return self._do_math(other, "__radd__", "add")

    def __iadd__(self, other):
        self.value = self._do_math(other, "__add__", "add")
        return self

    def __sub__(self, other):
        return self._do_math(other, "__sub__", "subtract")

    def __rsub__(self, other):
        return self._do_math(other, "__rsub__", "subtract")

    def __isub__(self, other):
        self.value = self._do_math(other, "__sub__", "subtract")
        return self

    def __mul__(self, other):
        return self._do_math(other, "__mul__", "multiply")

    def __rmul__(self, other):
        return self._do_math(other, "__rmul__", "multiply")

    def __imul__(self, other):
        self.value = self._do_math(other, "__mul__", "multiply")
        return self

    def __truediv__(self, other):
        return self._do_math(other, "__truediv__", "divide")

    def __rtruediv__(self, other):
        return self._do_math(other, "__rtruediv__", "divide")

    def __itruediv__(self, other):
        self.value = self._do_math(other, "__truediv__", "divide")
        return self

    def __floordiv__(self, other):
        return self._do_math(other, "__floordiv__", "floor divide")

    def __rfloordiv__(self, other):
        return self._do_math(other, "__rfloordiv__", "floor divide")

    def __ifloordiv__(self, other):
        self.value = self._do_math(other, "__floordiv__", "floor divide")
        return self

    def __mod__(self, other):
        return self._do_math(other, "__mod__", "mod divide")

    def __rmod__(self, other):
        return self._do_math(other, "__rmod__", "mod divide")

    def __imod__(self, other):
        self.value = self._do_math(other, "__mod__", "mod divide")
        return self

    def __divmod__(self, other):
        return self.__floordiv__(other), self.__mod__(other)

    def __rdivmod__(self, other):
        return self.__rfloordiv__(other), self.__rmod__(other)

    def __pow__(self, other):
        return self._do_math(other, "__pow__", "exponentiate")

    def __rpow__(self, other):
        return self._do_math(other, "__rpow__", "exponentiate (reflectively)")

    def __ipow__(self, other):
        self.value = self._do_math(other, "__pow__", "exponentiate")
        return self

    def __pos__(self):
        return +self.value

    def __neg__(self):
        return -self.value

    def __abs__(self):
        return abs(self.value)

    def __invert__(self):
        return 1.0 / self.value

    def __floor__(self):
        result = self.value // 1.0
        try:
            return int(result)
        except TypeError:
            return numpy.array(result, dtype=config.NP_INT)

    def __ceil__(self):
        result = numpy.ceil(self.value)
        try:
            return int(result)
        except TypeError:
            return numpy.array(result, dtype=config.NP_INT)

    def _compare(
        self,
        other: object,
        comparefunc: Callable,
        callingfunc: Literal["lt", "le", "eq", "ne", "ge", "gt"],
    ) -> bool:
        try:
            v1 = self.value
            v2 = other.value if isinstance(other, Variable) else numpy.asarray(other)
            if self.NDIM == 0:
                if numpy.isnan(v1) and bool(numpy.isnan(v2)):
                    if callingfunc in ("le", "eq", "ge"):
                        return True
                    return False
                return comparefunc(v1, v2)
            try:
                idxs = ~(numpy.isnan(v1) * numpy.isnan(v2))
            except BaseException as exc:
                if callingfunc == "eq":
                    return False
                if callingfunc == "ne":
                    return True
                raise exc
            if numpy.sum(idxs) == 0:
                if callingfunc in ("le", "eq", "ge"):
                    return True
                return False
            return comparefunc(v1, v2)[idxs]
        except BaseException:
            objecttools.augment_excmessage(
                f"While trying to compare variable {objecttools.elementphrase(self)} "
                f"with object `{other}` of type `{type(other).__name__}`"
            )

    def __lt__(self, other: Variable | float) -> bool:
        return bool(
            numpy.all(
                self._compare(
                    other=other,
                    comparefunc=lambda vs1, vs2: vs1 < vs2,
                    callingfunc="lt",
                )
            )
        )

    def __le__(self, other: Variable | float) -> bool:
        return bool(
            numpy.all(
                self._compare(
                    other=other,
                    comparefunc=lambda vs1, vs2: vs1 <= vs2,
                    callingfunc="le",
                )
            )
        )

    def __eq__(self, other: object) -> bool:
        if self is other:
            return True
        return bool(
            numpy.all(
                self._compare(
                    other=other,
                    comparefunc=lambda vs1, vs2: vs1 == vs2,
                    callingfunc="eq",
                )
            )
        )

    def __ne__(self, other: object) -> bool:
        return bool(
            numpy.any(
                self._compare(
                    other=other,
                    comparefunc=lambda vs1, vs2: vs1 != vs2,
                    callingfunc="ne",
                )
            )
        )

    def __ge__(self, other: Variable | float) -> bool:
        return bool(
            numpy.all(
                self._compare(
                    other=other,
                    comparefunc=lambda vs1, vs2: vs1 >= vs2,
                    callingfunc="ge",
                )
            )
        )

    def __gt__(self, other: Variable | float) -> bool:
        return bool(
            numpy.all(
                self._compare(
                    other=other,
                    comparefunc=lambda vs1, vs2: vs1 > vs2,
                    callingfunc="gt",
                )
            )
        )

    def _typeconversion(self, type_):
        if self.NDIM:
            raise TypeError(
                f"The variable {objecttools.devicephrase(self)} is "
                f"{self.NDIM}-dimensional and thus cannot be converted "
                f"to a scalar {type_.__name__} value."
            )
        return type_(self.value)

    def __bool__(self) -> bool:
        if self.NDIM == 0:
            return bool(self.value)
        return self.numberofvalues > 0

    def __float__(self) -> float:
        return self._typeconversion(float)

    def __int__(self) -> int:
        return self._typeconversion(int)

    def __round__(self, ndigits: int = 0):
        return numpy.round(self.value, ndigits)

    def __hash__(self) -> int:
        return id(self)

    def __repr__(self) -> str:
        brackets = (self.NDIM == 2) and (self.shape[0] != 1)
        return to_repr(self, self.value, brackets)


class MixinFixedShape:
    """Mixin class for defining variables with a fixed shape."""

    SHAPE: tuple[int, ...]
    name: str

    def _finalise_connections(self) -> None:
        super()._finalise_connections()  # type: ignore[misc]
        self.shape = self.SHAPE

    def _get_shape(self) -> tuple[int, ...]:
        """Variables that mix in |MixinFixedShape| are generally initialised with a
        fixed shape.

        We take parameter |kinw_control.BV| of base model |kinw| and sequence
        |exch_factors.WaterLevels| of base model |exch| as examples:

        >>> from hydpy import prepare_model
        >>> prepare_model("kinw").parameters.control.bv.shape
        (2,)
        >>> waterlevels = prepare_model("exch").sequences.factors.waterlevels
        >>> waterlevels.shape
        (2,)

        If we try to set a new shape, |MixinFixedShape| responds with the following
        exceptions:

        >>> waterlevels.shape = 2
        Traceback (most recent call last):
        ...
        AttributeError: The shape of variable `waterlevels` cannot be changed but \
this was attempted for element `?`.

        See the documentation on property |Variable.shape| of class |Variable| for
        further information.
        """
        return super()._get_shape()  # type: ignore[misc]

    def _set_shape(self, shape: int | tuple[int, ...]) -> None:
        oldshape = exceptiontools.getattr_(self, "shape", None)
        if oldshape is None:
            super()._set_shape(shape)  # type: ignore[misc]
        elif shape != oldshape:
            raise AttributeError(
                f"The shape of variable `{self.name}` cannot be changed but this was "
                f"attempted for element `{objecttools.devicename(self)}`."
            )

    shape = propertytools.Property(fget=_get_shape, fset=_set_shape)


@overload
def sort_variables(
    values: Iterable[type[TypeVariable_co]],
) -> tuple[type[TypeVariable_co], ...]: ...


@overload
def sort_variables(
    values: Iterable[tuple[type[TypeVariable_co], T]],
) -> tuple[tuple[type[TypeVariable_co], T], ...]: ...


def sort_variables(
<<<<<<< HEAD
    values: Iterable[Union[type[TypeVariable], tuple[type[TypeVariable], T]]],
) -> tuple[Union[type[TypeVariable], tuple[type[TypeVariable], T]], ...]:
=======
    values: Iterable[type[TypeVariable] | tuple[type[TypeVariable], T]],
) -> tuple[type[TypeVariable] | tuple[type[TypeVariable], T], ...]:
>>>>>>> b50f4aa5
    """Sort the given |Variable| subclasses by their initialisation order.

    When defined in one module, the initialisation order corresponds to the order
    within the file:

    >>> from hydpy import classname, sort_variables
    >>> from hydpy.models.hland.hland_control import Area, NmbZones, ZoneType
    >>> from hydpy import classname
    >>> for var in sort_variables([NmbZones, ZoneType, Area]):
    ...     print(classname(var))
    Area
    NmbZones
    ZoneType

    When defined in multiple modules, alphabetical sorting of the modules' filepaths
    takes priority:

    >>> from hydpy.models.evap.evap_control import NmbHRU, ExcessReduction
    >>> for var in sort_variables([NmbZones, ZoneType, Area, NmbHRU, ExcessReduction]):
    ...     print(classname(var))
    NmbHRU
    ExcessReduction
    Area
    NmbZones
    ZoneType

    Function |sort_variables| also supports sorting tuples.  Each first entry must be
    a |Variable| subclass:

    >>> for var, i in sort_variables([(NmbZones, 1), (ZoneType, 2), (Area, 3)]):
    ...     print(classname(var), i)
    Area 3
    NmbZones 1
    ZoneType 2

    >>> for var, i in sort_variables([(NmbZones, 1), (ZoneType, 2), (Area, 3)]):
    ...     print(classname(var), i)
    Area 3
    NmbZones 1
    ZoneType 2

    |sort_variables| does not remove duplicates:

    >>> for var, i in sort_variables([(Area, 3), (ZoneType, 2), (Area, 1), (Area, 3)]):
    ...     print(classname(var), i)
    Area 1
    Area 3
    Area 3
    ZoneType 2
    """
    modulepath_position_value = []
    for value in values:
        variable = value[0] if isinstance(value, tuple) else value
        modulepath = variable.__module__
        position = variable.__hydpy__subclasscounter__
        modulepath_position_value.append((modulepath, position, value))
    return tuple(value for _, _, value in sorted(modulepath_position_value))


class SubVariables(Generic[TypeGroup_co, TypeVariable_co, TypeFastAccess_co]):
    """Base class for |SubParameters| and |SubSequences|.

    Each subclass of class |SubVariables| is thought for handling a certain group of
    |Parameter| or |Sequence_| objects.  One specific example is subclass
    |sequencetools.InputSequences|, collecting all |InputSequence| objects of a
    specific hydrological model.

    For the following examples, we first prepare a (not fully functional) |Variable|
    subclass:

    >>> from hydpy.core.variabletools import FastAccess, SubVariables, Variable
    >>> class TestVar(Variable):
    ...     NDIM = 0
    ...     TYPE = float
    ...     initinfo = 0.0, False
    ...     _CLS_FASTACCESS_PYTHON = FastAccess

    Out test |SubVariables| subclass is thought to handle only this
    single |Variable| subclass, indicated by putting it into the
    |tuple| class attribute `CLASSES`:

    >>> class SubVars(SubVariables):
    ...     CLASSES = (TestVar,)
    ...     name = "subvars"
    ...     _CLS_FASTACCESS_PYTHON = FastAccess


    After initialisation, |SubVariables| objects reference their master object (either
    a |Parameters| or a |Sequences| object), passed to their constructor. However, in
    our simple test example, we just passed a string instead:

    >>> subvars = SubVars("test")
    >>> subvars.vars
    'test'

    The string representation lists all available variables and uses question marks to
    indicate cases where their values are not readily available:

    >>> subvars
    testvar(?)

    Class |SubVariables| provides attribute access to the handled |Variable| objects
    and protects |Variable| objects from accidental overwriting:

    >>> subvars.testvar = 3.0
    >>> subvars.testvar
    testvar(3.0)

    Trying to query not available |Variable| objects (or other attributes) results in
    the following error message:

    >>> subvars.wrong
    Traceback (most recent call last):
    ...
    AttributeError: Collection object `subvars` does neither handle a \
variable nor another attribute named wrong.

    Class |SubVariables| protects only the handled |Variable| objects from overwriting
    with unplausible data:

    >>> subvars.vars = "wrong"
    >>> subvars.vars
    'wrong'

    >>> subvars.testvar = "wrong"
    Traceback (most recent call last):
    ...
    ValueError: While trying to set the value(s) of variable `testvar`, the following \
error occurred: 5 values are assigned to the scalar variable `testvar`.

    Alternatively, you can item-access a variable:

    >>> subvars["testvar"]
    testvar(3.0)

    >>> subvars["wrong"]
    Traceback (most recent call last):
    ...
    AttributeError: Collection object `subvars` does not handle a variable named \
`wrong`.

    Class |SubVariables| supporte iteration and the application of the |len| operator:

    >>> for variable in subvars:
    ...     print(variable.name)
    testvar
    >>> len(subvars)
    1
    """

    CLASSES: tuple[type[TypeVariable_co], ...]
    vars: TypeGroup_co
    _name2variable: dict[str, TypeVariable_co] = {}
    fastaccess: TypeFastAccess_co
    _cls_fastaccess: type[TypeFastAccess_co] | None = None
    _CLS_FASTACCESS_PYTHON: ClassVar[type[TypeFastAccess_co]]

    def __init__(
        self,
        master: TypeGroup_co,
        cls_fastaccess: type[TypeFastAccess_co] | None = None,
    ):
        self.vars = master
        if cls_fastaccess:
            self._cls_fastaccess = cls_fastaccess
        self._init_fastaccess()
        self._name2variable = {}
        for cls in self.CLASSES:
            variable = cls(self)
            self._name2variable[variable.name] = variable
            variable.__hydpy__connect_variable2subgroup__()

    @property
    @abc.abstractmethod
    def name(self) -> str:
        """To be overridden."""

    @functools.cached_property
    def names(self) -> frozenset:
        """The names of all handled variables."""
        return frozenset(self._name2variable)

    def _init_fastaccess(self) -> None:
        """Create a `fastaccess` attribute and build the required connections to the
        related cythonized model eventually."""
        if (self._cls_fastaccess is None) or (self._cymodel is None):
            self.fastaccess = self._CLS_FASTACCESS_PYTHON()
        else:
            self.fastaccess = self._cls_fastaccess()

    def __getitem__(self, item) -> TypeVariable_co:
        try:
            return self._name2variable[item]
        except KeyError:
            raise AttributeError(
                f"Collection object {objecttools.devicephrase(self)} does not handle "
                f"a variable named `{item}`."
            ) from None

    def __getattr__(self, name) -> TypeVariable_co:
        try:
            return self._name2variable[name]
        except KeyError:
            raise AttributeError(
                f"Collection object {objecttools.devicephrase(self)} does neither "
                f"handle a variable nor another attribute named {name}."
            ) from None

    def __setattr__(self, name, value):
        variable = self._name2variable.get(name)
        if variable is None:
            super().__setattr__(name, value)
        else:
            variable.value = value

    def __iter__(self) -> Iterator[TypeVariable_co]:
        yield from self._name2variable.values()

    def __len__(self) -> int:
        return len(self.CLASSES)

    def __bool__(self) -> bool:
        return bool(self.CLASSES)

    def __repr__(self) -> str:
        lines = []
        for variable in self:
            try:
                lines.append(repr(variable))
            except BaseException:
                lines.append(f"{variable.name}(?)")
        return "\n".join(lines)

    def __dir__(self) -> list[str]:
        """
        >>> from hydpy.core.variabletools import SubVariables, Variable
        >>> class TestVar(Variable):
        ...     NDIM = 0
        ...     TYPE = float
        ...     initinfo = 0.0, False
        ...     _CLS_FASTACCESS_PYTHON = FastAccess
        >>> class TestSubVars(SubVariables):
        ...     CLASSES = (TestVar,)
        ...     name = None
        ...     _CLS_FASTACCESS_PYTHON = FastAccess
        >>> testsubvars = TestSubVars(None)
        >>> sorted(set(dir(testsubvars)) - set(object.__dir__(testsubvars)))
        ['testvar']
        """
        return cast(list[str], super().__dir__()) + list(self._name2variable.keys())


def to_repr(self: Variable, values, brackets: bool = False) -> str:
    """Return a valid string representation for the given |Variable| object.

    Function |to_repr| is thought for internal purposes only, more specifically for
    defining string representations of subclasses of class |Variable| like the
    following:

    >>> from hydpy.core.variabletools import to_repr, Variable
    >>> class Var(Variable):
    ...     NDIM = 0
    ...     TYPE = int
    ...     initinfo = 1.0, False
    ...     _CLS_FASTACCESS_PYTHON = FastAccess
    >>> var = Var(None)
    >>> var.value = 2
    >>> var
    var(2)

    The following examples demonstrate all covered cases.  Note that option `brackets`
    allows choosing between a "vararg" and an "iterable" string representation for
    multidimensional variables:

    >>> print(to_repr(var, 2))
    var(2)

    >>> Var.NDIM = 1
    >>> var = Var(None)
    >>> var.shape = 3
    >>> print(to_repr(var, range(3)))
    var(0, 1, 2)
    >>> print(to_repr(var, range(3), True))
    var([0, 1, 2])
    >>> print(to_repr(var, range(30)))
    var(0, 1, 2, 3, 4, 5, 6, 7, 8, 9, 10, 11, 12, 13, 14, 15, 16, 17, 18,
        19, 20, 21, 22, 23, 24, 25, 26, 27, 28, 29)
    >>> print(to_repr(var, range(30), True))
    var([0, 1, 2, 3, 4, 5, 6, 7, 8, 9, 10, 11, 12, 13, 14, 15, 16, 17, 18,
         19, 20, 21, 22, 23, 24, 25, 26, 27, 28, 29])

    >>> Var.NDIM = 2
    >>> var = Var(None)
    >>> var.shape = (2, 3)
    >>> print(to_repr(var, [range(3), range(3, 6)]))
    var(0, 1, 2,
        3, 4, 5)
    >>> print(to_repr(var, [range(3), range(3, 6)], True))
    var([[0, 1, 2],
         [3, 4, 5]])
    >>> print(to_repr(var, [range(30), range(30, 60)], True))
    var([[0, 1, 2, 3, 4, 5, 6, 7, 8, 9, 10, 11, 12, 13, 14, 15, 16, 17, 18,
          19, 20, 21, 22, 23, 24, 25, 26, 27, 28, 29],
         [30, 31, 32, 33, 34, 35, 36, 37, 38, 39, 40, 41, 42, 43, 44, 45,
          46, 47, 48, 49, 50, 51, 52, 53, 54, 55, 56, 57, 58, 59]])
    >>> print(to_repr(var, [range(30), range(30, 60)]))
    var(0, 1, 2, 3, 4, 5, 6, 7, 8, 9, 10, 11, 12, 13, 14, 15, 16, 17, 18,
        19, 20, 21, 22, 23, 24, 25, 26, 27, 28, 29,
        30, 31, 32, 33, 34, 35, 36, 37, 38, 39, 40, 41, 42, 43, 44, 45, 46,
        47, 48, 49, 50, 51, 52, 53, 54, 55, 56, 57, 58, 59)
    """
    prefix = f"{self.name}("
    if isinstance(values, str):
        return f"{self.name}({values})"
    if self.NDIM == 0:
        return f"{self.name}({objecttools.repr_(values)})"
    if self.NDIM == 1:
        if brackets:
            return objecttools.assignrepr_list(values, prefix, 72) + ")"
        return objecttools.assignrepr_values(values, prefix, 72) + ")"
    if brackets:
        return objecttools.assignrepr_list2(values, prefix, 72) + ")"
    return objecttools.assignrepr_values2(values, prefix, 72) + ")"<|MERGE_RESOLUTION|>--- conflicted
+++ resolved
@@ -2289,13 +2289,8 @@
 
 
 def sort_variables(
-<<<<<<< HEAD
-    values: Iterable[Union[type[TypeVariable], tuple[type[TypeVariable], T]]],
-) -> tuple[Union[type[TypeVariable], tuple[type[TypeVariable], T]], ...]:
-=======
     values: Iterable[type[TypeVariable] | tuple[type[TypeVariable], T]],
 ) -> tuple[type[TypeVariable] | tuple[type[TypeVariable], T], ...]:
->>>>>>> b50f4aa5
     """Sort the given |Variable| subclasses by their initialisation order.
 
     When defined in one module, the initialisation order corresponds to the order
