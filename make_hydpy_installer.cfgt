--- conflicted
+++ resolved
@@ -45,11 +45,8 @@
 	pathspec==[auto]
 	colorama==[auto]
 	black==[auto]
-<<<<<<< HEAD
 	xarray==[auto]
-=======
 	cython==[auto]
->>>>>>> dd9fd95b
 
 local_wheels = dist/*.whl
 
