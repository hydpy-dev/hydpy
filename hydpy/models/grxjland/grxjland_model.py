# -*- coding: utf-8 -*-
# pylint: disable=missing-module-docstring

# imports...
# ...from HydPy
from hydpy.core import importtools
from hydpy.core import modeltools
from hydpy.core.typingtools import *
from hydpy.cythons import modelutils
from hydpy.interfaces import petinterfaces

# ...from grxjland
from hydpy.models.grxjland import grxjland_inputs
from hydpy.models.grxjland import grxjland_fluxes
from hydpy.models.grxjland import grxjland_control
from hydpy.models.grxjland import grxjland_states
from hydpy.models.grxjland import grxjland_outlets
from hydpy.models.grxjland import grxjland_derived
from hydpy.models.grxjland import grxjland_logs


class Calc_PET_PETModel_V1(modeltools.Method):
    """Let a submodel that complies with the |PETModel_V1| interface calculate the
    potential evapotranspiration of the land areas.

    Example:

        We use |evap_tw2002| as an example:

        >>> from hydpy.models.grxjland_gr4j import *
        >>> parameterstep()
        >>> from hydpy import prepare_model
        >>> area(50.)
        >>> with model.add_petmodel_v1("evap_tw2002"):
        ...     hrualtitude(200.0)
        ...     coastfactor(0.6)
        ...     evapotranspirationfactor(1.1)
        ...     with model.add_radiationmodel_v2("meteo_glob_io"):
        ...         inputs.globalradiation = 200.0
        ...     with model.add_tempmodel_v2("meteo_temp_io"):
        ...         temperatureaddend(1.0)
        ...         inputs.temperature = 14.0
        >>> model.calc_pet_v1()
        >>> fluxes.pet
        pet(3.07171)
    """

    RESULTSEQUENCES = (grxjland_fluxes.PET,)

    @staticmethod
    def __call__(model: modeltools.Model, submodel: petinterfaces.PETModel_V1) -> None:
        flu = model.sequences.fluxes.fastaccess
        submodel.determine_potentialevapotranspiration()
        flu.pet = submodel.get_potentialevapotranspiration(0)


class Calc_PET_V1(modeltools.Method):
    """Let a submodel that complies with the |PETModel_V1| or |PETModel_V2| interface
    calculate the potential evapotranspiration of the land areas and the potential
    evaporation of the surface water storage."""

    SUBMODELINTERFACES = (petinterfaces.PETModel_V1,)
    SUBMETHODS = (Calc_PET_PETModel_V1,)
    RESULTSEQUENCES = (grxjland_fluxes.PET,)

    @staticmethod
    def __call__(model: modeltools.Model) -> None:
        if model.petmodel_typeid == 1:
            model.calc_pet_petmodel_v1(cast(petinterfaces.PETModel_V1, model.petmodel))


class Calc_Pn_En_V1(modeltools.Method):
    """Calculate net rainfall `Pn` and net evapotranspiration capacity `En`.

    Basic equations:

      :math:`Pn = P - PET, En = 0 \\ | \\ P \\geq PET`

      :math:`Pn = 0,  En = PET - P\\ | \\ P < PET``

    Examples:

        Evapotranspiration larger than precipitation:

        >>> from hydpy.models.grxjland import *
        >>> parameterstep('1d')
        >>> inputs.p = 20.
        >>> fluxes.pet = 30.
        >>> model.calc_pn_en_v1()
        >>> fluxes.en
        en(10.0)
        >>> fluxes.pn
        pn(0.0)

        Precipitation larger than evapotranspiration:

        >>> inputs.p = 50.
        >>> fluxes.pet = 10.
        >>> model.calc_pn_en_v1()
        >>> fluxes.en
        en(0.0)
        >>> fluxes.pn
        pn(40.0)
    """

<<<<<<< HEAD
    REQUIREDSEQUENCES = (grxjland_inputs.P,)
    RESULTSEQUENCES = (grxjland_fluxes.Pn, grxjland_fluxes.PET, grxjland_fluxes.En)
=======
    REQUIREDSEQUENCES = (grxjland_inputs.P, grxjland_inputs.E)
    RESULTSEQUENCES = (grxjland_fluxes.Pn, grxjland_fluxes.En)
>>>>>>> 560f7849

    @staticmethod
    def __call__(model: modeltools.Model) -> None:
        inp = model.sequences.inputs.fastaccess
        flu = model.sequences.fluxes.fastaccess

        if inp.p >= flu.pet:
            flu.pn = inp.p - flu.pet
            flu.en = 0.0
        else:
            flu.pn = 0.0
            flu.en = flu.pet - inp.p


class Calc_PS_V1(modeltools.Method):
    """Calculate part of net rainfall `Pn` filling the production store in mm.

    Basic equation:

      :math:`Ps = \\frac{X1(1-(\\frac{S}{X1}^{2}tanh(
      \\frac{Pn}{X1}){1+\\frac{S}{X1}tanh(\\frac{Pn}{X1})}`

    Examples:

        Production store is full, no more rain can enter the production store

        >>> from hydpy.models.grxjland import *
        >>> from hydpy import pub
        >>> parameterstep('1d')
        >>> x1(300)
        >>> states.s = 300
        >>> fluxes.pn = 50
        >>> model.calc_ps_v1()
        >>> fluxes.ps
        ps(0.0)

        Production store is empty, nearly all net rainfall fills the production store:

        >>> states.s = 0
        >>> model.calc_ps_v1()
        >>> fluxes.ps
        ps(49.542124)

        No net rainfall, no inflow to production store:

        >>> fluxes.pn = 0
        >>> model.calc_ps_v1()
        >>> fluxes.ps
        ps(0.0)
    """

    REQUIREDSEQUENCES = (grxjland_fluxes.Pn, grxjland_states.S)
    CONTROLPARAMETERS = (grxjland_control.X1,)

    RESULTSEQUENCES = (grxjland_fluxes.Ps,)

    @staticmethod
    def __call__(model: modeltools.Model) -> None:
        flu = model.sequences.fluxes.fastaccess
        sta = model.sequences.states.fastaccess
        con = model.parameters.control.fastaccess

        flu.ps = (
            con.x1
            * (1.0 - (sta.s / con.x1) ** 2.0)
            * modelutils.tanh(flu.pn / con.x1)
            / (1.0 + sta.s / con.x1 * modelutils.tanh(flu.pn / con.x1))
        )


class Calc_Es_V1(modeltools.Method):
    """Calculate actual evaporation rate from production store.

    Basic equations:

      :math:`Es = \\frac{S(2-\\frac{S}{X1}tanh(\\frac{En}{X1})}{1+(
      1-\\frac{S}{X1})tanh(\\frac{En}{X1})}`

    Examples:

        Production store almost full, no rain: `Es` reaches almost `En`:

        >>> from hydpy.models.grxjland import *
        >>> from hydpy import pub
        >>> parameterstep('1d')
        >>> x1(300.)
        >>> fluxes.en = 2.
        >>> states.s = 270.
        >>> model.calc_es_v1()
        >>> fluxes.es
        es(1.978652)

        Production store almost empty, no rain: `Es` reaches almost 0:

        >>> states.s = 10.
        >>> model.calc_es_v1()
        >>> fluxes.es
        es(0.13027)
    """

    REQUIREDSEQUENCES = (grxjland_fluxes.En, grxjland_states.S)
    CONTROLPARAMETERS = (grxjland_control.X1,)

    RESULTSEQUENCES = (grxjland_fluxes.Es,)

    @staticmethod
    def __call__(model: modeltools.Model) -> None:
        flu = model.sequences.fluxes.fastaccess
        sta = model.sequences.states.fastaccess
        con = model.parameters.control.fastaccess
        d_sr = sta.s / con.x1
        d_ws = flu.en / con.x1
        d_tw = modelutils.tanh(d_ws)  # equals ((exp(2*d_ws) - 1) / (exp(2*d_ws) + 1))
        flu.es = (sta.s * (2.0 - d_sr) * d_tw) / (1.0 + (1.0 - d_sr) * d_tw)


class Update_S_V1(modeltools.Method):
    """Update the production store based on filling and evapoation from production
    store.

    Basic equations:

      :math:`S = S - Es + Ps`

    Examples:

        >>> from hydpy.models.grxjland import *
        >>> from hydpy import pub
        >>> parameterstep('1d')
        >>> x1(300.)
        >>> fluxes.ps = 10.
        >>> fluxes.es = 3.
        >>> states.s = 270.
        >>> model.update_s_v1()
        >>> states.s
        s(277.0)
    """

    REQUIREDSEQUENCES = (grxjland_fluxes.Ps, grxjland_fluxes.Es)
    UPDATEDSEQUENCES = (grxjland_states.S,)

    @staticmethod
    def __call__(model: modeltools.Model) -> None:
        flu = model.sequences.fluxes.fastaccess
        sta = model.sequences.states.fastaccess
        sta.s = sta.s - flu.es + flu.ps


class Calc_Perc_V1(modeltools.Method):
    """Calculate percolation from the production store.

    Basic equations:

      :math:`Perc = S{1-[1+(\\frac{4 S}{9 X1})^{4}]^{-1/4}}`

    Examples:

        >>> from hydpy.models.grxjland import *
        >>> from hydpy import pub
        >>> parameterstep('1d')

        Producion store is almost full (maximum percolation 0.009 `S``):

        >>> x1(300.)
        >>> states.s = 268.
        >>> model.calc_perc_v1()
        >>> fluxes.perc
        perc(1.639555)

        Producion store is almost empty:

        >>> x1(300.)
        >>> states.s = 50.
        >>> model.calc_perc_v1()
        >>> fluxes.perc
        perc(0.000376)
    """

    CONTROLPARAMETERS = (grxjland_control.X1,)

    UPDATEDSEQUENCES = (grxjland_states.S,)

    RESULTSEQUENCES = (grxjland_fluxes.Perc,)

    @staticmethod
    def __call__(model: modeltools.Model) -> None:
        flu = model.sequences.fluxes.fastaccess
        sta = model.sequences.states.fastaccess
        con = model.parameters.control.fastaccess
        flu.perc = sta.s * (
            1.0 - (1.0 + (4.0 / 9.0 * sta.s / con.x1) ** 4.0) ** (-0.25)
        )


class Update_S_V2(modeltools.Method):
    """Update the production store according to percolation.

    Basic equations:

      :math:`S = S - Perc`

    Examples:

        >>> from hydpy.models.grxjland import *
        >>> from hydpy import pub
        >>> parameterstep('1d')
        >>> fluxes.perc = 1.6402
        >>> states.s = 268.021348
        >>> model.update_s_v2()
        >>> states.s
        s(266.381148)
    """

    REQUIREDSEQUENCES = (grxjland_fluxes.Perc,)

    UPDATEDSEQUENCES = (grxjland_states.S,)

    @staticmethod
    def __call__(model: modeltools.Model) -> None:
        flu = model.sequences.fluxes.fastaccess
        sta = model.sequences.states.fastaccess
        sta.s = sta.s - flu.perc


class Calc_AE_V1(modeltools.Method):
    """Calculate actual evaporation (only for output).

    Basic equations:

      :math:`AE = PET - En + Es`

    Examples:

        >>> from hydpy.models.grxjland import *
        >>> from hydpy import pub
        >>> parameterstep('1d')
        >>> fluxes.pet = 10.
        >>> fluxes.en = 2.
        >>> fluxes.es = 1.978652
        >>> model.calc_ae_v1()
        >>> fluxes.ae
        ae(9.978652)
    """

<<<<<<< HEAD
    REQUIREDSEQUENCES = (grxjland_fluxes.PET, grxjland_fluxes.En, grxjland_fluxes.Es)
=======
    REQUIREDSEQUENCES = (grxjland_inputs.E, grxjland_fluxes.En, grxjland_fluxes.Es)
>>>>>>> 560f7849
    RESULTSEQUENCES = (grxjland_fluxes.AE,)

    @staticmethod
    def __call__(model: modeltools.Model) -> None:
        flu = model.sequences.fluxes.fastaccess
        flu.ae = flu.pet - flu.en + flu.es


class Calc_Pr_V1(modeltools.Method):
    """Calculate total quantity `Pr` of water reaching the routing functions.

    Basic equation:

      :math:`Pr = Perc + (Pn - Ps)`

    Examples:

        Example production store almost full, no rain:

        >>> from hydpy.models.grxjland import *
        >>> parameterstep('1d')
        >>> fluxes.ps = 3.
        >>> fluxes.perc = 10.
        >>> fluxes.pn = 5.
        >>> model.calc_pr_v1()
        >>>
        >>> fluxes.pr
        pr(12.0)
    """

    REQUIREDSEQUENCES = (grxjland_fluxes.Ps, grxjland_fluxes.Pn, grxjland_fluxes.Perc)

    RESULTSEQUENCES = (grxjland_fluxes.Pr,)

    @staticmethod
    def __call__(model: modeltools.Model) -> None:
        flu = model.sequences.fluxes.fastaccess
        flu.pr = flu.perc + flu.pn - flu.ps


class Calc_PrUH1_PrUH2_V1(modeltools.Method):
    r"""Splitting `Pr` into `PrUH1` and `PrUH2`.

    Basic equations:

      :math:`PrUH1 = 0.9 \cdot Pr`

      :math:`PrUH2 = 1 - PrUH1`

    Examples:

        Example production store nearly full, no rain:

        >>> from hydpy.models.grxjland import *
        >>> parameterstep('1d')
        >>> fluxes.pr = 10.0
        >>> model.calc_pruh1_pruh2_v1()
        >>> fluxes.pruh1
        pruh1(9.0)
        >>> fluxes.pruh2
        pruh2(1.0)
    """

    REQUIREDSEQUENCES = (grxjland_fluxes.Pr,)
    RESULTSEQUENCES = (grxjland_fluxes.PrUH1, grxjland_fluxes.PrUH2)

    @staticmethod
    def __call__(model: modeltools.Model) -> None:
        flu = model.sequences.fluxes.fastaccess
        flu.pruh1 = 0.9 * flu.pr
        flu.pruh2 = flu.pr - flu.pruh1


class Calc_Q9_V1(modeltools.Method):
    """Calculate the unit hydrograph `UH1` output (convolution) with `PrUH1` as input.

    Examples:

        Prepare a unit hydrograph with only three ordinates:

        >>> from hydpy.models.grxjland import *
        >>> from hydpy import pub
        >>> parameterstep('1d')
        >>> simulationstep('1d')
        >>> x4(3)
        >>> derived.uh1.update()
        >>> derived.uh1
        uh1(0.06415, 0.298737, 0.637113)
        >>> logs.quh1 = 1.0, 3.0, 0.0

        Without new input, the actual output is simply the first value
        stored in the logging sequence and the values of the logging
        sequence are shifted to the left:

        >>> fluxes.pruh1 = 0.0
        >>> model.calc_q9_v1()
        >>> fluxes.q9
        q9(1.0)
        >>> logs.quh1
        quh1(3.0, 0.0, 0.0)

        With an new input of 4mm, the actual output consists of the first
        value stored in the logging sequence and the input value
        multiplied with the first unit hydrograph ordinate.  The updated
        logging sequence values result from the multiplication of the
        input values and the remaining ordinates:

        >>> fluxes.pruh1 = 3.6
        >>> model.calc_q9_v1()
        >>> fluxes.q9
        q9(3.23094)
        >>> logs.quh1
        quh1(1.075454, 2.293605, 0.0)

        In the next example we set the memory to zero (no input in the past), and
        apply a single input signal:

        >>> logs.quh1 = 0.0, 0.0, 0.0
        >>> fluxes.pruh1 = 3.6
        >>> model.calc_q9_v1()
        >>> fluxes.q9
        q9(0.23094)
        >>> fluxes.pruh1 = 0.0
        >>> model.calc_q9_v1()
        >>> fluxes.q9
        q9(1.075454)
        >>> model.calc_q9_v1()
        >>> fluxes.q9
        q9(2.293605)
        >>> model.calc_q9_v1()
        >>> fluxes.q9
        q9(0.0)

        A unit hydrograph with only one ordinate results in the direct
        routing of the input, remember, only 90% of pr enters UH1:

        >>> x4(0.8)
        >>> derived.uh1.update()
        >>> derived.uh1
        uh1(1.0)
        >>> logs.quh1 = 0
        >>> fluxes.pruh1 = 3.6
        >>> model.calc_q9_v1()
        >>> fluxes.q9
        q9(3.6)

    """

    DERIVEDPARAMETERS = (grxjland_derived.UH1,)
    REQUIREDSEQUENCES = (grxjland_fluxes.PrUH1,)
    UPDATEDSEQUENCES = (grxjland_logs.QUH1,)
    RESULTSEQUENCES = (grxjland_fluxes.Q9,)

    @staticmethod
    def __call__(model: modeltools.Model) -> None:
        der = model.parameters.derived.fastaccess
        flu = model.sequences.fluxes.fastaccess
        log = model.sequences.logs.fastaccess
        flu.q9 = der.uh1[0] * flu.pruh1 + log.quh1[0]
        for jdx in range(1, len(der.uh1)):
            log.quh1[jdx - 1] = der.uh1[jdx] * flu.pruh1 + log.quh1[jdx]


class Calc_Q1_V1(modeltools.Method):
    """Calculate the unit hydrograph `UH2` output (convolution). Input to the unit
    hydrograph `UH2` is `PrUH2`.

    Examples:

        Prepare a unit hydrograph with six ordinates:

        >>> from hydpy.models.grxjland import *
        >>> from hydpy import pub
        >>> parameterstep('1d')
        >>> simulationstep('1d')
        >>> x4(3)
        >>> derived.uh2.update()
        >>> derived.uh2
        uh2(0.032075, 0.149369, 0.318556, 0.318556, 0.149369, 0.032075)
        >>> logs.quh2 = 1.0, 3.0, 0.0, 2.0, 1.0, 0.0

        Without new input, the actual output is simply the first value
        stored in the logging sequence and the values of the logging
        sequence are shifted to the left:

        >>> fluxes.pruh2 = 0.0
        >>> model.calc_q1_v1()
        >>> fluxes.q1
        q1(1.0)
        >>> logs.quh2
        quh2(3.0, 0.0, 2.0, 1.0, 0.0, 0.0)

        With an new input of 4mm, the actual output consists of the first
        value stored in the logging sequence and the input value
        multiplied with the first unit hydrograph ordinate.  The updated
        logging sequence values result from the multiplication of the
        input values and the remaining ordinates:

        >>> fluxes.pruh2 = 0.4
        >>> model.calc_q1_v1()
        >>> fluxes.q1
        q1(3.01283)
        >>> logs.quh2
        quh2(0.059747, 2.127423, 1.127423, 0.059747, 0.01283, 0.0)

        In the next example we set the memory to zero (no input in the past), and
        apply a single input signal:

        >>> logs.quh2 = 0.0, 0.0, 0.0, 0.0, 0.0, 0.0
        >>> fluxes.pruh2 = 0.4
        >>> model.calc_q1_v1()
        >>> fluxes.q1
        q1(0.01283)
        >>> fluxes.pruh2 = 0.0
        >>> model.calc_q1_v1()
        >>> fluxes.q1
        q1(0.059747)
        >>> model.calc_q1_v1()
        >>> fluxes.q1
        q1(0.127423)
        >>> model.calc_q1_v1()
        >>> fluxes.q1
        q1(0.127423)
        >>> model.calc_q1_v1()
        >>> fluxes.q1
        q1(0.059747)
        >>> model.calc_q1_v1()
        >>> fluxes.q1
        q1(0.01283)
        >>> model.calc_q1_v1()
        >>> fluxes.q1
        q1(0.0)
    """

    DERIVEDPARAMETERS = (grxjland_derived.UH2,)
    REQUIREDSEQUENCES = (grxjland_fluxes.PrUH2,)
    UPDATEDSEQUENCES = (grxjland_logs.QUH2,)
    RESULTSEQUENCES = (grxjland_fluxes.Q1,)

    @staticmethod
    def __call__(model: modeltools.Model) -> None:
        der = model.parameters.derived.fastaccess
        flu = model.sequences.fluxes.fastaccess
        log = model.sequences.logs.fastaccess
        flu.q1 = der.uh2[0] * flu.pruh2 + log.quh2[0]
        for jdx in range(1, len(der.uh2)):
            log.quh2[jdx - 1] = der.uh2[jdx] * flu.pruh2 + log.quh2[jdx]


class Calc_QUH2_V1(modeltools.Method):
    """Calculate the unit hydrograph UH2 output (convolution).

    This is the version for the GR5J model. The input is 100% of Pr.

    Examples:

        Prepare a unit hydrograph with only six ordinates:

        >>> from hydpy.models.grxjland import *
        >>> from hydpy import pub
        >>> parameterstep('1d')
        >>> simulationstep('1d')
        >>> x4(3)
        >>> derived.uh2.update()
        >>> derived.uh2
        uh2(0.032075, 0.149369, 0.318556, 0.318556, 0.149369, 0.032075)
        >>> logs.quh2 = 3.0, 3.0, 0.0, 2.0, 4.0, 0.0

        Without new input, the actual output is simply the first value
        stored in the logging sequence and the values of the logging
        sequence are shifted to the left.

        >>> fluxes.pr = 0.0
        >>> model.calc_quh2_v1()
        >>> fluxes.qoutuh2
        qoutuh2(3.0)
        >>> logs.quh2
        quh2(3.0, 0.0, 2.0, 4.0, 0.0, 0.0)

        With an new input of 2mm, the actual output consists of the first
        value stored in the logging sequence and the input value
        multiplied with the first unit hydrograph ordinate.  The updated
        logging sequence values result from the multiplication of the
        input values and the remaining ordinates:

        >>> fluxes.pr = 2.0
        >>> model.calc_quh2_v1()
        >>> fluxes.qoutuh2
        qoutuh2(3.06415)
        >>> logs.quh2
        quh2(0.298737, 2.637113, 4.637113, 0.298737, 0.06415, 0.0)
    """

    DERIVEDPARAMETERS = (grxjland_derived.UH2,)
    REQUIREDSEQUENCES = (grxjland_fluxes.Pr,)
    UPDATEDSEQUENCES = (grxjland_logs.QUH2,)
    RESULTSEQUENCES = (grxjland_fluxes.QOutUH2,)

    @staticmethod
    def __call__(model: modeltools.Model) -> None:
        der = model.parameters.derived.fastaccess
        flu = model.sequences.fluxes.fastaccess
        log = model.sequences.logs.fastaccess
        flu.qoutuh2 = der.uh2[0] * flu.pr + log.quh2[0]
        for jdx in range(1, len(der.uh2)):
            log.quh2[jdx - 1] = der.uh2[jdx] * flu.pr + log.quh2[jdx]


class Calc_Q1_Q9_V2(modeltools.Method):
    r"""Calculate `Q1` and `Q9` by splittung `QOutUH2`. This is the version for the GR5J
    model.

    Basic equations:

      :math:`Q9 = 0.9 \cdot QUH2`

      :math:`Q1 = QUH2 - Q9`

    Example:

        >>> from hydpy.models.grxjland import *
        >>> parameterstep('1d')
        >>> simulationstep('1d')
        >>> fluxes.qoutuh2 = 10.0
        >>> model.calc_q1_q9_v2()
        >>> fluxes.q1
        q1(1.0)
        >>> fluxes.q9
        q9(9.0)

    """

    REQUIREDSEQUENCES = (grxjland_fluxes.QOutUH2,)
    RESULTSEQUENCES = (grxjland_fluxes.Q1, grxjland_fluxes.Q9)

    @staticmethod
    def __call__(model: modeltools.Model) -> None:
        flu = model.sequences.fluxes.fastaccess
        flu.q1 = 0.1 * flu.qoutuh2
        flu.q9 = 0.9 * flu.qoutuh2


class Calc_F_V1(modeltools.Method):
    """Calculate the groundwater exchange term `F` used in GR4j.

    Basic equations:

      :math:`F = X2 \\frac{R}{X3}^{7/2}`


    Examples:

        Groundwater exchange is high when the routing storage is almost full (`R` close
        to `X3`):

        >>> from hydpy.models.grxjland import *
        >>> from hydpy import pub
        >>> parameterstep('1d')
        >>> x2(1.02)
        >>> x3(100.)
        >>> states.r = 95.
        >>> model.calc_f_v1()
        >>> fluxes.f
        f(0.852379)

        Groundwater exchange is high when the routing storage is almost empty (`R`
        close to 0):

        >>> from hydpy.models.grxjland import *
        >>> from hydpy import pub
        >>> parameterstep('1d')
        >>> x2(1.02)
        >>> x3(100.)
        >>> states.r = 5.
        >>> model.calc_f_v1()
        >>> fluxes.f
        f(0.000029)
    """

    CONTROLPARAMETERS = (grxjland_control.X2, grxjland_control.X3)

    UPDATEDSEQUENCES = (grxjland_states.R,)
    RESULTSEQUENCES = (grxjland_fluxes.F,)

    @staticmethod
    def __call__(model: modeltools.Model) -> None:
        flu = model.sequences.fluxes.fastaccess
        sta = model.sequences.states.fastaccess
        con = model.parameters.control.fastaccess
        flu.f = con.x2 * (sta.r / con.x3) ** 3.5


class Calc_F_V2(modeltools.Method):
    """Calculate groundwater exchange term `F` used in GR5j and GR6j.

    Basic equations:

      :math:`F = X2 (\\frac{R}{X3} - X5)`

    Examples:

        >>> from hydpy.models.grxjland import *
        >>> from hydpy import pub
        >>> parameterstep('1d')
        >>> x2(-0.163)
        >>> x3(100.)
        >>> x5(0.104)
        >>> states.r = 95.
        >>> model.calc_f_v2()
        >>> fluxes.f
        f(-0.137898)
    """

    CONTROLPARAMETERS = (grxjland_control.X2, grxjland_control.X3, grxjland_control.X5)

    UPDATEDSEQUENCES = (grxjland_states.R,)

    RESULTSEQUENCES = (grxjland_fluxes.F,)

    @staticmethod
    def __call__(model: modeltools.Model) -> None:
        flu = model.sequences.fluxes.fastaccess
        sta = model.sequences.states.fastaccess
        con = model.parameters.control.fastaccess
        flu.f = con.x2 * (sta.r / con.x3 - con.x5)


class Update_R_V1(modeltools.Method):
    """Update level of the non-linear routing store `R` used in GR4j and GR5j.

    Basic equations:

      :math:`R = max(0; R + Q9 + F)`

    Examples:

        >>> from hydpy.models.grxjland import *
        >>> from hydpy import pub
        >>> parameterstep('1d')
        >>> fluxes.q9 = 20.
        >>> fluxes.f = -0.137898
        >>> states.r = 95.
        >>> model.update_r_v1()
        >>> states.r
        r(114.862102)
    """

    REQUIREDSEQUENCES = (grxjland_fluxes.Q9, grxjland_fluxes.F)
    UPDATEDSEQUENCES = (grxjland_states.R,)

    @staticmethod
    def __call__(model: modeltools.Model) -> None:
        flu = model.sequences.fluxes.fastaccess
        sta = model.sequences.states.fastaccess
        sta.r = max(0.0, sta.r + flu.q9 + flu.f)


class Update_R_V2(modeltools.Method):
    r"""Update level of the non-linear routing store `R` used in GR6j.

    Basic equations:

      :math:`R = max(0; R + 0.6 \cdot Q9 + F)`

    Examples:

        >>> from hydpy.models.grxjland import *
        >>> from hydpy import pub
        >>> parameterstep('1d')
        >>> fluxes.q9 = 20.
        >>> fluxes.f = -0.137898
        >>> states.r = 95.
        >>> model.update_r_v2()
        >>> states.r
        r(106.862102)
    """

    REQUIREDSEQUENCES = (grxjland_fluxes.Q9, grxjland_fluxes.F)
    UPDATEDSEQUENCES = (grxjland_states.R,)

    @staticmethod
    def __call__(model: modeltools.Model) -> None:
        flu = model.sequences.fluxes.fastaccess
        sta = model.sequences.states.fastaccess
        sta.r = max(0.0, sta.r + 0.6 * flu.q9 + flu.f)


class Calc_Qr_V1(modeltools.Method):
    r"""Calculate the outflow `Qr` of the reservoir.

    Basic equations:

      :math:`Qr = R{1-[1+(\\frac{R}{X3})^{4}]^{-1/4}}`


    Examples:

        >>> from hydpy.models.grxjland import *
        >>> from hydpy import pub
        >>> parameterstep('1d')
        >>> x3(100.)
        >>> states.r = 115.852379
        >>> model.calc_qr_v1()
        >>> fluxes.qr
        qr(26.30361)
    """

    CONTROLPARAMETERS = (grxjland_control.X3,)
    UPDATEDSEQUENCES = (grxjland_states.R,)
    RESULTSEQUENCES = (grxjland_fluxes.Qr,)

    @staticmethod
    def __call__(model: modeltools.Model) -> None:
        flu = model.sequences.fluxes.fastaccess
        sta = model.sequences.states.fastaccess
        con = model.parameters.control.fastaccess
        flu.qr = sta.r * (1 - (1 + (sta.r / con.x3) ** 4) ** (-0.25))


class Update_R_V3(modeltools.Method):
    """Update the non-linear routing store R according to its outflow.

    Basic equation:

      :math:`R = R - Qr`

    Examples:

        >>> from hydpy.models.grxjland import *
        >>> from hydpy import pub
        >>> parameterstep('1d')
        >>> fluxes.qr = 26.30361
        >>> states.r = 115.852379
        >>> model.update_r_v3()
        >>> states.r
        r(89.548769)
    """

    REQUIREDSEQUENCES = (grxjland_fluxes.Qr,)
    UPDATEDSEQUENCES = (grxjland_states.R,)

    @staticmethod
    def __call__(model: modeltools.Model) -> None:
        flu = model.sequences.fluxes.fastaccess
        sta = model.sequences.states.fastaccess
        sta.r = sta.r - flu.qr


class Update_R2_V1(modeltools.Method):
    r"""Update Exponential Routing Store.

    Basic equation:

      :math:`R2 = R2 + 0.4 \cdot Q9 \cdot F`

    Examples:

        >>> from hydpy.models.grxjland import *
        >>> from hydpy import pub
        >>> parameterstep('1d')
        >>> fluxes.q9 = 10.
        >>> fluxes.f = -0.5
        >>> states.r2 = 40.
        >>> model.update_r2_v1()
        >>> states.r2
        r2(43.5)
    """

    REQUIREDSEQUENCES = (grxjland_fluxes.Q9, grxjland_fluxes.F)
    UPDATEDSEQUENCES = (grxjland_states.R2,)

    @staticmethod
    def __call__(model: modeltools.Model) -> None:
        flu = model.sequences.fluxes.fastaccess
        sta = model.sequences.states.fastaccess
        sta.r2 = sta.r2 + 0.4 * flu.q9 + flu.f


class Calc_Qr2_R2_V1(modeltools.Method):
    r"""Calculates the exponential store of the GR6J version.

    Basic equations:

      :math:`ar = Max(-33.0, Min(33.0, R2 / X6))`

      .. math::
        Qr = \begin{cases}
        X6 \cdot exp(ar) &|\ ar < -7
        \\
        X6 \cdot log(exp(ar)+1) &|\ -7 \leq ar \leq 7
        \\
        R2 + X6 / exp(ar) &|\ ar > 7
        \end{cases}


    Examples:

        >>> from hydpy.models.grxjland import *
        >>> from hydpy import pub
        >>> parameterstep('1d')
        >>> x6(4.5)
        >>> states.r2 = 40.
        >>> model.calc_qr2_r2_v1()
        >>> fluxes.qr2
        qr2(40.000621)
        >>> states.r2
        r2(-0.000621)

        There is an outflow even if the exponential storage is empty:

        >>> states.r2 = 0.
        >>> model.calc_qr2_r2_v1()
        >>> fluxes.qr2
        qr2(3.119162)
        >>> states.r2
        r2(-3.119162)

        For very small values of `R2`, `Qr2` goes toward 0

        >>> states.r2 = -50.
        >>> model.calc_qr2_r2_v1()
        >>> fluxes.qr2
        qr2(0.000067)
        >>> states.r2
        r2(-50.000067)
    """

    CONTROLPARAMETERS = (grxjland_control.X6,)
    UPDATEDSEQUENCES = (grxjland_states.R2,)
    RESULTSEQUENCES = (grxjland_fluxes.Qr2,)

    @staticmethod
    def __call__(model: modeltools.Model) -> None:
        flu = model.sequences.fluxes.fastaccess
        sta = model.sequences.states.fastaccess
        con = model.parameters.control.fastaccess
        d_ar = max(-33.0, min(33.0, sta.r2 / con.x6))

        if d_ar > 7:
            flu.qr2 = sta.r2 + con.x6 / modelutils.exp(d_ar)
        elif d_ar < -7:
            flu.qr2 = con.x6 * modelutils.exp(d_ar)
        else:
            flu.qr2 = con.x6 * modelutils.log(modelutils.exp(d_ar) + 1.0)

        sta.r2 -= flu.qr2


class Calc_Qd_V1(modeltools.Method):
    """Calculate direct flow component.

    Basic equations:

      :math:`Qd = max(0; Q1 + F)`


    Examples:

        Positive groundwater exchange:

        >>> from hydpy.models.grxjland import *
        >>> parameterstep('1d')
        >>> fluxes.q1 = 20
        >>> fluxes.f = 20
        >>> model.calc_qd_v1()
        >>> fluxes.qd
        qd(40.0)

        Negative groundwater exchange:

        >>> fluxes.f = -10
        >>> model.calc_qd_v1()
        >>> fluxes.qd
        qd(10.0)

        Negative groundwater exchange exceeding outflow of unit hydrograph:
        >>> fluxes.f = -30
        >>> model.calc_qd_v1()
        >>> fluxes.qd
        qd(0.0)
    """

    REQUIREDSEQUENCES = (grxjland_fluxes.Q1, grxjland_fluxes.F)

    RESULTSEQUENCES = (grxjland_fluxes.Qd,)

    @staticmethod
    def __call__(model: modeltools.Model) -> None:
        flu = model.sequences.fluxes.fastaccess
        flu.qd = max(0, flu.q1 + flu.f)


class Calc_Qt_V1(modeltools.Method):
    """Calculate total flow.

    Basic equations:

      :math:`Qt = Qr + Qd`


    Examples:

        >>> from hydpy.models.grxjland import *
        >>> parameterstep('1d')
        >>> fluxes.qr = 20
        >>> fluxes.qd = 10
        >>> model.calc_qt_v1()
        >>> fluxes.qt
        qt(30.0)

    """

    REQUIREDSEQUENCES = (grxjland_fluxes.Qr, grxjland_fluxes.Qd)

    RESULTSEQUENCES = (grxjland_fluxes.Qt,)

    @staticmethod
    def __call__(model: modeltools.Model) -> None:
        flu = model.sequences.fluxes.fastaccess
        flu.qt = flu.qr + flu.qd


class Calc_Qt_V3(modeltools.Method):
    """Calculate total flow (GR6j model version).

    Basic equations:

      :math:`Qt = Qr + Qr2 + Qd`

    Examples:

        >>> from hydpy.models.grxjland import *
        >>> parameterstep('1d')
        >>> fluxes.qr = 20.
        >>> fluxes.qr2 = 10.
        >>> fluxes.qd = 10.
        >>> model.calc_qt_v3()
        >>> fluxes.qt
        qt(40.0)
    """

    REQUIREDSEQUENCES = (grxjland_fluxes.Qr, grxjland_fluxes.Qr2, grxjland_fluxes.Qd)

    RESULTSEQUENCES = (grxjland_fluxes.Qt,)

    @staticmethod
    def __call__(model: modeltools.Model) -> None:
        flu = model.sequences.fluxes.fastaccess
        flu.qt = flu.qr + flu.qr2 + flu.qd


class Pass_Q_V1(modeltools.Method):
    """Update the outlet link sequence.

    Basic equation:
      :math:`Q = QFactor \\cdot QT`
    """

    DERIVEDPARAMETERS = (grxjland_derived.QFactor,)
    REQUIREDSEQUENCES = (grxjland_fluxes.Qt,)
    RESULTSEQUENCES = (grxjland_outlets.Q,)

    @staticmethod
    def __call__(model: modeltools.Model) -> None:
        der = model.parameters.derived.fastaccess
        flu = model.sequences.fluxes.fastaccess
        out = model.sequences.outlets.fastaccess
        out.q[0] += der.qfactor * flu.qt


class Model(modeltools.AdHocModel):
    """The GRxJ-Land base model."""

    INLET_METHODS = (Calc_PET_V1,)
    RECEIVER_METHODS = ()
    RUN_METHODS = (
        Calc_Pn_En_V1,
        Calc_PS_V1,
        Calc_Es_V1,
        Update_S_V1,
        Calc_Perc_V1,
        Update_S_V2,
        Calc_AE_V1,
        Calc_Pr_V1,
        Calc_PrUH1_PrUH2_V1,
        Calc_Q9_V1,
        Calc_Q1_V1,
        Calc_QUH2_V1,
        Calc_Q1_Q9_V2,
        Calc_F_V1,
        Calc_F_V2,
        Update_R_V1,
        Update_R_V3,
        Update_R_V2,
        Calc_Qr_V1,
        Update_R_V3,
        Update_R2_V1,
        Calc_Qr2_R2_V1,
        Update_R_V2,
        Calc_Qd_V1,
        Calc_Qt_V1,
        Calc_Qt_V3,
    )
    ADD_METHODS = (Calc_PET_PETModel_V1,)
    OUTLET_METHODS = (Pass_Q_V1,)
    SENDER_METHODS = ()
    SUBMODELINTERFACES = (petinterfaces.PETModel_V1,)
    SUBMODELS = ()

    petmodel = modeltools.SubmodelProperty(petinterfaces.PETModel_V1)
    petmodel_is_mainmodel = modeltools.SubmodelIsMainmodelProperty()
    petmodel_typeid = modeltools.SubmodelTypeIDProperty()


class Main_PETModel_V1(modeltools.AdHocModel):
    """Base class for HydPy-W models that use submodels that comply with the
    |PETModel_V1| interface."""

    petmodel: modeltools.SubmodelProperty
    petmodel_is_mainmodel = modeltools.SubmodelIsMainmodelProperty()
    petmodel_typeid = modeltools.SubmodelTypeIDProperty()

    @importtools.prepare_submodel("petmodel", petinterfaces.PETModel_V1)
    def add_petmodel_v1(
        self,
        petmodel: petinterfaces.PETModel_V1,
        /,
        *,
        refresh: bool,  # pylint: disable=unused-argument
    ) -> None:
        """Initialise the given `petmodel` that follows the |PETModel_V1| interface.

        >>> from hydpy.models.grxjland_gr4j import *
        >>> parameterstep()
        >>> area(50.)
        >>> with model.add_petmodel_v1("evap_tw2002"):
        ...     evapotranspirationfactor(1.5)

        >>> etf = model.petmodel.parameters.control.evapotranspirationfactor
        >>> etf
        evapotranspirationfactor(1.5)
        """
        control = self.parameters.control
        petmodel.prepare_nmbzones(1)
        petmodel.prepare_subareas(control.area.value)<|MERGE_RESOLUTION|>--- conflicted
+++ resolved
@@ -103,13 +103,8 @@
         pn(40.0)
     """
 
-<<<<<<< HEAD
-    REQUIREDSEQUENCES = (grxjland_inputs.P,)
-    RESULTSEQUENCES = (grxjland_fluxes.Pn, grxjland_fluxes.PET, grxjland_fluxes.En)
-=======
-    REQUIREDSEQUENCES = (grxjland_inputs.P, grxjland_inputs.E)
+    REQUIREDSEQUENCES = (grxjland_inputs.P, grxjland_inputs.PET)
     RESULTSEQUENCES = (grxjland_fluxes.Pn, grxjland_fluxes.En)
->>>>>>> 560f7849
 
     @staticmethod
     def __call__(model: modeltools.Model) -> None:
@@ -354,11 +349,7 @@
         ae(9.978652)
     """
 
-<<<<<<< HEAD
     REQUIREDSEQUENCES = (grxjland_fluxes.PET, grxjland_fluxes.En, grxjland_fluxes.Es)
-=======
-    REQUIREDSEQUENCES = (grxjland_inputs.E, grxjland_fluxes.En, grxjland_fluxes.Es)
->>>>>>> 560f7849
     RESULTSEQUENCES = (grxjland_fluxes.AE,)
 
     @staticmethod
