--- conflicted
+++ resolved
@@ -190,11 +190,7 @@
 
     @staticmethod
     def _get_model(
-<<<<<<< HEAD
-        value: Union[str, types.ModuleType, modeltools.Model],
-=======
         value: str | types.ModuleType | modeltools.Model,
->>>>>>> b50f4aa5
     ) -> modeltools.Model:
         if isinstance(value, modeltools.Model):
             return value
