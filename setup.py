"""Please execute `prepare_build.py` before starting the build process."""

import os

import Cython.Distutils
import numpy
import setuptools

with open("README.rst", "r", encoding="utf-8") as readmefile:
    long_description = readmefile.read()

extension_dir = os.path.join("hydpy", "cythons", "autogen")
extension_modules = [
    setuptools.Extension(
        name=f"hydpy.cythons.autogen.{name[:-4]}",
        sources=[os.path.join(extension_dir, name)],
        extra_compile_args=["-O2"],
    )
    for name in os.listdir(extension_dir)
    if name.endswith(".pyx")
]

setuptools.setup(
    name="HydPy",
<<<<<<< HEAD
    version="6.1.5",
=======
    version="6.2dev6",
>>>>>>> b50f4aa5
    description="A framework for the development and application of hydrological "
    "models.",
    long_description=long_description,
    author="HydPy Developers",
    author_email="c.tyralla@bjoernsen.de",
    url="https://github.com/hydpy-dev/hydpy",
    license="LGPL-3.0",
    classifiers=[
        "Intended Audience :: Education",
        "Intended Audience :: End Users/Desktop",
        "Intended Audience :: Science/Research",
        "License :: OSI Approved :: GNU Lesser General Public License v3 (LGPLv3)",
        "Operating System :: POSIX :: Linux",
        "Operating System :: Microsoft :: Windows",
        "Programming Language :: Python :: 3.11",
        "Programming Language :: Python :: 3.12",
        "Programming Language :: Python :: 3.13",
        "Programming Language :: Python :: 3.14",
        "Programming Language :: Python :: Implementation :: CPython",
        "Topic :: Scientific/Engineering",
    ],
    keywords="hydrology modelling water balance rainfall runoff",
    cmdclass={"build_ext": Cython.Distutils.build_ext},
    packages=(
        ["hydpy"] + [f"hydpy.{p}" for p in setuptools.find_namespace_packages("hydpy")]
    ),
    include_package_data=True,
    ext_modules=extension_modules,
    include_dirs=[numpy.get_include()],
    scripts=[os.path.join("hydpy", "exe", "hyd.py")],
    python_requires=">=3.11",
    install_requires=[
        "black",
        "click",
        "cython",
        "inflect",
        "matplotlib",
        "netcdf4",
        "networkx",
        "numpy",
        "packaging",
        "pandas",
        "plotly",
        "scipy",
        "setuptools",
        "typing_extensions",
        "wrapt",
        "xmlschema",
    ],
)<|MERGE_RESOLUTION|>--- conflicted
+++ resolved
@@ -22,11 +22,7 @@
 
 setuptools.setup(
     name="HydPy",
-<<<<<<< HEAD
-    version="6.1.5",
-=======
-    version="6.2dev6",
->>>>>>> b50f4aa5
+    version="6.2.0",
     description="A framework for the development and application of hydrological "
     "models.",
     long_description=long_description,
