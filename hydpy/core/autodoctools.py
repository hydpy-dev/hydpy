# -*- coding: utf-8 -*-
"""This module implements tools for increasing the level of automation and
standardisation of the online documentation generated with Sphinx."""
# import...
# ...from standard library
from __future__ import annotations
import builtins
import collections
import copy
import datetime
import doctest
import enum
import importlib
import inspect
import itertools
import io
import math
import mimetypes
import os
import platform
import pkgutil
import subprocess
import sys
import time
import types
import typing
from typing import *
import unittest
import warnings

# ...from site-packages
# import matplotlib    actual import below
import numpy

# import pandas    actual import below
# import scipy    actual import below
# ...from HydPy
import hydpy
from hydpy import auxs
from hydpy import core
from hydpy import cythons
from hydpy import exe
from hydpy import interfaces
from hydpy import models
from hydpy import examples
from hydpy.core import modeltools
from hydpy.core import objecttools
from hydpy.core import sequencetools
from hydpy.core import typingtools

if TYPE_CHECKING:
    from hydpy.cythons import annutils
    from hydpy.cythons import interputils
    from hydpy.cythons import ppolyutils
    from hydpy.cythons import pointerutils
    from hydpy.cythons import quadutils
    from hydpy.cythons import rootutils
    from hydpy.cythons import smoothutils
else:
    from hydpy.cythons.autogen import annutils
    from hydpy.cythons.autogen import interputils
    from hydpy.cythons.autogen import ppolyutils
    from hydpy.cythons.autogen import pointerutils
    from hydpy.cythons.autogen import quadutils
    from hydpy.cythons.autogen import rootutils
    from hydpy.cythons.autogen import smoothutils


class Priority(enum.Enum):
    """Priority level for members defined in different sources."""

    BUILTINS = 0
    """Priority level for members defined in |builtins|."""
    CORE = 1
    """Priority level for members defined in the `core` subpackage."""
    EXE = 2
    """Priority level for members defined in the `exe` subpackage."""
    AUXS = 3
    """Priority level for members defined in the `auxs` subpackage."""
    CYTHONS = 4
    """Priority level for members defined in the `cythons` subpackage."""
    MODELS = 5
    """Priority level for members defined in the `models` subpackage."""
    HYDPY = 6
    """Priority level for *HydPy* members not falling in the other categories."""
    ELSE = 7
    """Priority level for non-*HydPy* and non |builtins| members."""

    @classmethod
    def get_priority(cls, modulename: str) -> Priority:
        """Return the priority for the given module name.

        >>> from hydpy.core.autodoctools import Priority
        >>> assert Priority.get_priority("builtins") == Priority.BUILTINS
        >>> assert Priority.get_priority("hydpy.core.test") == Priority.CORE
        >>> assert Priority.get_priority("hydpy.exe.test") == Priority.EXE
        >>> assert Priority.get_priority("hydpy.auxs.test") == Priority.AUXS
        >>> assert Priority.get_priority("hydpy.cythons.test") == Priority.CYTHONS
        >>> assert Priority.get_priority("hydpy.models.test") == Priority.MODELS
        >>> assert Priority.get_priority("hydpy.test") == Priority.HYDPY
        >>> assert Priority.get_priority("numpy.test") == Priority.ELSE
        """
        if "builtin" in modulename:
            return BUILTINS
        if modulename.startswith("hydpy.core"):
            return CORE
        if modulename.startswith("hydpy.exe"):
            return EXE
        if modulename.startswith("hydpy.auxs"):
            return AUXS
        if modulename.startswith("hydpy.cythons"):
            return CYTHONS
        if modulename.startswith("hydpy.models"):
            return MODELS
        if modulename.startswith("hydpy"):
            return HYDPY
        return ELSE


BUILTINS = Priority.BUILTINS
CORE = Priority.CORE
EXE = Priority.EXE
AUXS = Priority.AUXS
CYTHONS = Priority.CYTHONS
MODELS = Priority.MODELS
HYDPY = Priority.HYDPY
ELSE = Priority.ELSE


EXCLUDE_MEMBERS = (
    "CLASSES",
    "RUN_METHODS",
    "INTERFACE_METHODS",
    "ADD_METHODS",
    "INLET_METHODS",
    "OUTLET_METHODS",
    "RECEIVER_METHODS",
    "SENDER_METHODS",
    "PART_ODE_METHODS",
    "FULL_ODE_METHODS",
    "CONTROLPARAMETERS",
    "DERIVEDPARAMETERS",
    "FIXEDPARAMETERS",
    "REQUIREDSEQUENCES",
    "UPDATEDSEQUENCES",
    "RESULTSEQUENCES",
    "SOLVERPARAMETERS",
    "SOLVERSEQUENCES",
    "SUBMETHODS",
    "SUBMODELINTERFACES",
    "SUBMODELS",
    "fastaccess",
    "fastaccess_new",
    "fastaccess_old",
    "pars",
    "seqs",
    "subvars",
    "subpars",
    "subseqs",
)

_PAR_SPEC2CAPT = collections.OrderedDict(
    (
        ("parameters", "Parameter tools"),
        ("constants", "Constants"),
        ("control", "Control parameters"),
        ("derived", "Derived parameters"),
        ("fixed", "Fixed parameters"),
        ("solver", "Solver parameters"),
    )
)

_SEQ_SPEC2CAPT = collections.OrderedDict(
    (
        ("sequences", "Sequence tools"),
        ("inputs", "Input sequences"),
        ("factors", "Factor sequences"),
        ("fluxes", "Flux sequences"),
        ("states", "State sequences"),
        ("logs", "Log sequences"),
        ("inlets", "Inlet sequences"),
        ("outlets", "Outlet sequences"),
        ("receivers", "Receiver sequences"),
        ("senders", "Sender sequences"),
        ("aides", "Aide sequences"),
    )
)

_AUX_SPEC2CAPT = collections.OrderedDict((("masks", "Masks"),))

_all_spec2capt = _PAR_SPEC2CAPT.copy()
_all_spec2capt.update(_SEQ_SPEC2CAPT)
_all_spec2capt.update(_AUX_SPEC2CAPT)


def _add_title(title: str, marker: str) -> List[str]:
    """Return a title for a basemodels docstring."""
    return ["", title, marker * len(title)]


def _add_lines(specification: str, module: types.ModuleType) -> List[str]:
    """Return autodoc commands for a basemodels docstring.

    Note that `collection classes` (e.g. `Model`, `ControlParameters`, `InputSequences`
    are placed on top of the respective section and the `contained classes` (e.g. model
    methods, `ControlParameter` instances, `InputSequence` instances at the bottom.
    This differs from the order of their definition in the respective modules, but
    results in a better documentation structure.
    """
    caption = _all_spec2capt.get(specification, "dummy")
    if caption.split()[-1] in ("parameters", "sequences", "Masks"):
        exists_collectionclass = True
        name_collectionclass = caption.title().replace(" ", "")
    else:
        exists_collectionclass = False
    lines = []
    exc_mem = ", ".join(EXCLUDE_MEMBERS)
    if specification == "model":
        lines += [
            "",
            f".. autoclass:: {module.__name__}.Model",
            "    :members:",
            "    :show-inheritance:",
            f"    :exclude-members: {exc_mem}",
        ]
    elif exists_collectionclass:
        lines += [
            "",
            f'.. autoclass:: {module.__name__.rpartition(".")[0]}'
            f".{name_collectionclass}",
            "    :members:",
            "    :noindex:",
            "    :show-inheritance:",
            f"    :exclude-members: {exc_mem}",
        ]
    lines += [
        "",
        ".. automodule:: " + module.__name__,
        "    :members:",
        "    :show-inheritance:",
    ]
    if specification == "model":
        lines += [f"    :exclude-members: Model, {exc_mem}"]
    elif exists_collectionclass:
        lines += [f"    :exclude-members:  {name_collectionclass}, {exc_mem}"]
    else:
        lines += [f"    :exclude-members: {exc_mem}"]
    return lines


def autodoc_basemodel(module: types.ModuleType) -> None:
    """Add an exhaustive docstring to the given module of a basemodel.

    Works onlye when all modules of the basemodel are named in the standard way, e.g.
    `lland_model`, `lland_control`, `lland_inputs`.
    """
    autodoc_tuple2doc(module)
    namespace = module.__dict__
    moduledoc = namespace.get("__doc__")
<<<<<<< HEAD
    if moduledoc is None:
        moduledoc = ""
=======
    assert isinstance(moduledoc, str)
>>>>>>> c6dd59ed
    basemodulename = namespace["__name__"].split(".")[-1]
    modules = {
        key: value
        for key, value in namespace.items()
        if (
            isinstance(value, types.ModuleType) and key.startswith(basemodulename + "_")
        )
    }
    substituter = Substituter(hydpy.substituter)
    lines = []
    specification = "model"
    modulename = f"{basemodulename}_{specification}"
    if modulename in modules:
        module = modules[modulename]
        lines += _add_title("Method Features", "-")
        lines += _add_lines(specification, module)
        substituter.add_module(module)
        model = module.Model
        assert issubclass(model, modeltools.Model)
        methods = list(model.get_methods())
    _extend_methoddocstrings(module)
    _gain_and_insert_additional_information_into_docstrings(module, methods)
    for (title, spec2capt) in (
        ("Parameter Features", _PAR_SPEC2CAPT),
        ("Sequence Features", _SEQ_SPEC2CAPT),
        ("Auxiliary Features", _AUX_SPEC2CAPT),
    ):
        found_module = False
        new_lines = _add_title(title, "-")
        for (specification, caption) in spec2capt.items():
            modulename = f"{basemodulename}_{specification}"
            if modulename in modules:
                module = modules[modulename]
                found_module = True
                new_lines += _add_title(caption, ".")
                new_lines += _add_lines(specification, module)
                substituter.add_module(module)
                _gain_and_insert_additional_information_into_docstrings(module, methods)
        if found_module:
            lines += new_lines
    moduledoc += "\n".join(lines)
    namespace["__doc__"] = moduledoc
    basemodule = importlib.import_module(namespace["__name__"])
    substituter.add_module(basemodule)
    substituter.update_masters()
    namespace["substituter"] = substituter


def _insert_links_into_docstring(target: object, insertion: str) -> None:
    try:
        target.__doc__ += ""  # type: ignore[operator]
    except BaseException:
        return
    doc = getattr(target, "__doc__", None)
    if doc is not None:
        position = target.__doc__.find("\n\n")
        if position == -1:
            target.__doc__ = "\n\n".join([doc, insertion])
        else:
            position += 2
            target.__doc__ = "".join(
                [
                    doc[:position],
                    insertion,
                    doc[position:],
                ]
            )
    return


def _extend_methoddocstrings(module: types.ModuleType) -> None:
    model = module.Model
    assert issubclass(model, modeltools.Model)
    for method in model.get_methods():
        _insert_links_into_docstring(
            method, "\n".join(_get_methoddocstringinsertions(method))
        )


def _get_ending(container: Sized) -> str:
    return "s" if len(container) > 1 else ""


def _get_methoddocstringinsertions(method: modeltools.Method) -> List[str]:
    insertions = []
    submethods = getattr(method, "SUBMETHODS", ())
    if submethods:
        insertions.append(f"    Required submethod{_get_ending(submethods)}:")
        for submethod in submethods:
            insertions.append(
                f"      :class:`~{submethod.__module__}." f"{submethod.__name__}`"
            )
        insertions.append("")
    for pargroup in ("control", "derived", "fixed", "solver"):
        pars = getattr(method, f"{pargroup.upper()}PARAMETERS", ())
        if pars:
            insertions.append(
                f"    Requires the {pargroup} parameter{_get_ending(pars)}:"
            )
            for par in pars:
                insertions.append(f"      :class:`~{par.__module__}.{par.__name__}`")
            insertions.append("")
    for statement, tuplename in (
        ("Requires the", "REQUIREDSEQUENCES"),
        ("Updates the", "UPDATEDSEQUENCES"),
        ("Calculates the", "RESULTSEQUENCES"),
    ):
        for seqtype in (
            sequencetools.InletSequence,
            sequencetools.ReceiverSequence,
            sequencetools.InputSequence,
            sequencetools.FactorSequence,
            sequencetools.FluxSequence,
            sequencetools.StateSequence,
            sequencetools.LogSequence,
            sequencetools.AideSequence,
            sequencetools.OutletSequence,
            sequencetools.SenderSequence,
        ):
            seqs = [
                seq
                for seq in getattr(method, tuplename, ())
                if issubclass(seq, seqtype)
            ]
            if seqs:
                insertions.append(
                    f"    {statement} "
                    f"{seqtype.__name__[:-8].lower()} "
                    f"sequence{_get_ending(seqs)}:"
                )
                for seq in seqs:
                    insertions.append(
                        f"      :class:`~{seq.__module__}.{seq.__name__}`"
                    )
                insertions.append("")
    if insertions:
        insertions.append("")
    return insertions


def _gain_and_insert_additional_information_into_docstrings(
    module: types.ModuleType, allmethods: Iterable[modeltools.Method]
) -> None:
    for value in vars(module).values():
        insertions = []
        for role, description in (
            ("SUBMETHODS", "Required"),
            ("CONTROLPARAMETERS", "Required"),
            ("DERIVEDPARAMETERS", "Required"),
            ("FIXEDPARAMETERS", "Required"),
            ("SOLVERPARAMETERS", "Required"),
            ("RESULTSEQUENCES", "Calculated"),
            ("UPDATEDSEQUENCES", "Updated"),
            ("REQUIREDSEQUENCES", "Required"),
        ):
            relevantmethods = set()
            for method in allmethods:
                if value in getattr(method, role, ()):
                    relevantmethods.add(method)
            if relevantmethods:
                subinsertions = []
                for method in relevantmethods:
                    subinsertions.append(
                        f"      :class:`~{method.__module__}." f"{method.__name__}`"
                    )
                insertions.append(
                    f"    {description} by the " f"method{_get_ending(subinsertions)}:"
                )
                insertions.extend(sorted(subinsertions))
                insertions.append("\n")

        _insert_links_into_docstring(value, "\n".join(insertions))


def autodoc_applicationmodel(module: types.ModuleType) -> None:
    """Improves the docstrings of application models when called at the bottom of the
    respective module.

    |autodoc_applicationmodel| requires, similar to |autodoc_basemodel|, that both the
    application model and its base model are defined in the conventional way.
    """
    autodoc_tuple2doc(module)
    name_applicationmodel = module.__name__
    name_basemodel = name_applicationmodel.split("_")[0]
    module_basemodel = importlib.import_module(name_basemodel)
    substituter = Substituter(module_basemodel.substituter)
    substituter.add_module(module)
    substituter.update_masters()
    module.substituter = substituter  # type: ignore[attr-defined]


class Substituter:
    """Implements a HydPy specific docstring substitution mechanism."""

    master: Optional[Substituter]
    slaves: List[Substituter]
    short2long: Dict[str, str]
    short2priority: Dict[str, Priority]
    medium2long: Dict[str, str]

    def __init__(self, master: Optional[Substituter] = None) -> None:
        self.master = master
        self.slaves = []
        if master:
            master.slaves.append(self)
            self.short2long = copy.deepcopy(master.short2long)
            self.short2priority = copy.deepcopy(master.short2priority)
            self.medium2long = copy.deepcopy(master.medium2long)
        else:
            self.short2long = {}
            self.short2priority = {}
            self.medium2long = {}

    @staticmethod
    def consider_member(
        name_member: str,
        member: Any,
        module: types.ModuleType,
        class_: Optional[Type[object]] = None,
        ignore: Optional[Dict[str, object]] = None,
    ) -> bool:
        """Return |True| if the given member should be added to the substitutions.  If
        not, return |False|.

        Some examples based on the site-package |numpy|:

        >>> from hydpy.core.autodoctools import Substituter
        >>> import numpy

        A constant like |numpy.nan| should be added:

        >>> Substituter.consider_member("nan", numpy.nan, numpy)
        True

        Members with a prefixed underscore should not be added:

        >>> Substituter.consider_member("_NoValue", numpy._NoValue, numpy)
        False

        Members that are actually imported modules should not be added:

        >>> Substituter.consider_member("warnings", numpy.warnings, numpy)
        False

        Members that are actually defined in other modules should not be added:

        >>> numpy.Substituter = Substituter
        >>> Substituter.consider_member("Substituter", numpy.Substituter, numpy)
        False
        >>> del numpy.Substituter

        Members that are defined in submodules of a given package (either from the
        standard library or from site-packages) should be added...

        >>> Substituter.consider_member("clip", numpy.clip, numpy)
        True

        ...but not members defined in *HydPy* submodules:

        >>> import hydpy
        >>> Substituter.consider_member("Node", hydpy.Node, hydpy)
        False

        Module |typingtools| is unique, as it is the only one for which
        |Substituter.consider_member| returns |True| all explicitly exported type
        aliases:

        >>> from hydpy.core import sequencetools, typingtools
        >>> Substituter.consider_member(
        ...     "NDArrayFloat", typingtools.NDArrayFloat, typingtools)
        True

        >>> Substituter.consider_member(
        ...     "NDArrayFloat", typingtools.NDArrayFloat, sequencetools)
        False

        For descriptor instances (with method `__get__`) being members of classes
        should be added:

        >>> from hydpy.auxs import anntools
        >>> Substituter.consider_member(
        ...     "shape_neurons", anntools.ANN.shape_neurons, anntools, anntools.ANN)
        True

        You can decide to ignore certain members:

        >>> Substituter.consider_member(
        ...     "shape_neurons", anntools.ANN.shape_neurons, anntools, anntools.ANN,
        ...     {"test": 1.0})
        True
        >>> Substituter.consider_member(
        ...     "shape_neurons", anntools.ANN.shape_neurons, anntools, anntools.ANN,
        ...     {"shape_neurons": anntools.ANN.shape_neurons})
        False
        """
        if ignore and (name_member in ignore):
            return False
        if name_member.startswith("_"):
            return False
        if inspect.ismodule(member):
            return False
        real_module = getattr(member, "__module__", None)
        if (module is not typing) and (name_member in typing.__all__):
            return False
        if (module is typingtools) and (name_member in typingtools.__all__):
            return True
        if not real_module:
            return True
        if real_module != module.__name__:
            if class_ and hasattr(member, "__get__"):
                return True
            if "hydpy" in real_module:
                return False
            if module.__name__ not in real_module:
                return False
        return True

    @staticmethod
    def get_role(member: object, cython: bool = False) -> str:
        """Return the reStructuredText role `func`, `class`, or `const` best describing
        the given member.

        Some examples based on the site-package |numpy|.  |numpy.clip| is a function:

        >>> from hydpy.core.autodoctools import Substituter
        >>> import numpy
        >>> Substituter.get_role(numpy.clip)
        'func'

        |numpy.ndarray| is a class:

        >>> Substituter.get_role(numpy.ndarray)
        'class'

        |numpy.ndarray.clip| is a method, for which also the `function` role is
        returned:

        >>> Substituter.get_role(numpy.ndarray.clip)
        'func'

        For everything else the `constant` role is returned:

        >>> Substituter.get_role(numpy.nan)
        'const'

        When analysing cython extension modules, set the option `cython` flag to |True|.
        |Double| is correctly identified as a class:

        >>> from hydpy.cythons import pointerutils
        >>> Substituter.get_role(pointerutils.Double, cython=True)
        'class'

        Only with the `cython` flag beeing |True|, for everything else the `function`
        text role is returned (doesn't make sense here, but the |numpy| module is not
        something defined in module |pointerutils| anyway):

        >>> Substituter.get_role(pointerutils.numpy, cython=True)
        'func'
        """
        if inspect.isroutine(member) or isinstance(member, numpy.ufunc):
            return "func"
        if inspect.isclass(member):
            return "class"
        if cython:
            return "func"
        return "const"

    def add_substitution(
        self,
        short: str,
        medium: str,
        long: str,
        module: types.ModuleType,
    ) -> None:
        """Add the given substitutions both as a `short2long` and a `medium2long`
        mapping.

        Assume `variable1`, `variable2`, and  `variable3` are defined in the *HydPy*
        module `module1` of subpackage `exe` and the short and medium descriptions are
        `var1` and `mod1.var1` and so on:

        >>> import types
        >>> module1 = types.ModuleType("hydpy.exe.module1")
        >>> from hydpy.core.autodoctools import Substituter
        >>> substituter = Substituter()
        >>> substituter.add_substitution(
        ...     "var1", "mod1.var1", "hydpy.exe.module1.variable1", module1)
        >>> substituter.add_substitution(
        ...     "var2", "mod1.var2", "hydpy.exe.module1.variable2", module1)
        >>> substituter.add_substitution(
        ...     "var3", "mod1.var3", "hydpy.exe.module1.variable3", module1)
        >>> print(substituter.get_commands())
        .. var1 replace:: hydpy.exe.module1.variable1
        .. var2 replace:: hydpy.exe.module1.variable2
        .. var3 replace:: hydpy.exe.module1.variable3
        .. mod1.var1 replace:: hydpy.exe.module1.variable1
        .. mod1.var2 replace:: hydpy.exe.module1.variable2
        .. mod1.var3 replace:: hydpy.exe.module1.variable3

        If we add an object with the same, the updating of |Substituter.short2long|
        depends on its priority.  Builtins have the highest priority.  Objects defined
        in the `core`, `exe`, `auxs`, `cythons`, and `models` subpackages have the
        priorities two to six.  All other objects (incuding those of other
        site-packages) have the lowest priority.  If we add `variable1`, said to be
        defined in the `core` subpackage (higher priority than the `exe` subpackage),
        the new short substitution replaces the old one:

        >>> module2 = types.ModuleType("hydpy.core.module2")
        >>> substituter.add_substitution(
        ...     "var1", "mod2.var1", "hydpy.core.module2.variable1", module2)
        >>> print(substituter.get_commands())
        .. var1 replace:: hydpy.core.module2.variable1
        .. var2 replace:: hydpy.exe.module1.variable2
        .. var3 replace:: hydpy.exe.module1.variable3
        .. mod1.var1 replace:: hydpy.exe.module1.variable1
        .. mod1.var2 replace:: hydpy.exe.module1.variable2
        .. mod1.var3 replace:: hydpy.exe.module1.variable3
        .. mod2.var1 replace:: hydpy.core.module2.variable1

        If we add `variable2`, said to be defined in the `auxs` subpackage (lower
        priority than the `exe` subpackage), the old short substitution does not change:

        >>> module3 = types.ModuleType("hydpy.auxs.module3")
        >>> substituter.add_substitution(
        ...     "var2", "mod3.var2", "hydpy.auxs.module3.variable2", module3)
        >>> print(substituter.get_commands())
        .. var1 replace:: hydpy.core.module2.variable1
        .. var2 replace:: hydpy.exe.module1.variable2
        .. var3 replace:: hydpy.exe.module1.variable3
        .. mod1.var1 replace:: hydpy.exe.module1.variable1
        .. mod1.var2 replace:: hydpy.exe.module1.variable2
        .. mod1.var3 replace:: hydpy.exe.module1.variable3
        .. mod2.var1 replace:: hydpy.core.module2.variable1
        .. mod3.var2 replace:: hydpy.auxs.module3.variable2

        If we add `variable3`, said to be also defined in the `exe` subpackage, the
        short substitution is removed to avoid ambiguity:

        >>> module4 = types.ModuleType("hydpy.exe.module4")
        >>> substituter.add_substitution(
        ...     "var3", "mod4.var3", "hydpy.exe.module4.variable3", module4)
        >>> print(substituter.get_commands())
        .. var1 replace:: hydpy.core.module2.variable1
        .. var2 replace:: hydpy.exe.module1.variable2
        .. mod1.var1 replace:: hydpy.exe.module1.variable1
        .. mod1.var2 replace:: hydpy.exe.module1.variable2
        .. mod1.var3 replace:: hydpy.exe.module1.variable3
        .. mod2.var1 replace:: hydpy.core.module2.variable1
        .. mod3.var2 replace:: hydpy.auxs.module3.variable2
        .. mod4.var3 replace:: hydpy.exe.module4.variable3

        Adding `variable3` of `module1` accidentally again does not result in any
        undesired side-effects:

        >>> substituter.add_substitution(
        ...     "var3", "mod1.var3", "hydpy.exe.module1.variable3", module1)
        >>> print(substituter.get_commands())
        .. var1 replace:: hydpy.core.module2.variable1
        .. var2 replace:: hydpy.exe.module1.variable2
        .. mod1.var1 replace:: hydpy.exe.module1.variable1
        .. mod1.var2 replace:: hydpy.exe.module1.variable2
        .. mod1.var3 replace:: hydpy.exe.module1.variable3
        .. mod2.var1 replace:: hydpy.core.module2.variable1
        .. mod3.var2 replace:: hydpy.auxs.module3.variable2
        .. mod4.var3 replace:: hydpy.exe.module4.variable3

        In order to reduce the risk of name conflicts, only the `medium2long` mapping
        is supported for modules not part of the *HydPy* package:

        >>> module5 = types.ModuleType("external")
        >>> substituter.add_substitution(
        ...     "var4", "mod5.var4", "external.variable4", module5)
        >>> print(substituter.get_commands())
        .. var1 replace:: hydpy.core.module2.variable1
        .. var2 replace:: hydpy.exe.module1.variable2
        .. mod1.var1 replace:: hydpy.exe.module1.variable1
        .. mod1.var2 replace:: hydpy.exe.module1.variable2
        .. mod1.var3 replace:: hydpy.exe.module1.variable3
        .. mod2.var1 replace:: hydpy.core.module2.variable1
        .. mod3.var2 replace:: hydpy.auxs.module3.variable2
        .. mod4.var3 replace:: hydpy.exe.module4.variable3
        .. mod5.var4 replace:: external.variable4

        The only exception to this rule is |builtins|, for which only the
        |Substituter.short2long| mapping is supported (note also, that the module name
        `builtins` is removed from string `long`):

        >>> import builtins
        >>> substituter.add_substitution(
        ...     "str", "blt.str", ":func:`~builtins.str`", builtins)
        >>> print(substituter.get_commands())
        .. str replace:: :func:`str`
        .. var1 replace:: hydpy.core.module2.variable1
        .. var2 replace:: hydpy.exe.module1.variable2
        .. mod1.var1 replace:: hydpy.exe.module1.variable1
        .. mod1.var2 replace:: hydpy.exe.module1.variable2
        .. mod1.var3 replace:: hydpy.exe.module1.variable3
        .. mod2.var1 replace:: hydpy.core.module2.variable1
        .. mod3.var2 replace:: hydpy.auxs.module3.variable2
        .. mod4.var3 replace:: hydpy.exe.module4.variable3
        .. mod5.var4 replace:: external.variable4
        """
        name = module.__name__
        priority = Priority.get_priority(name)
        if priority == BUILTINS:
            self.short2long[short] = long.split("~")[0] + long.split(".")[-1]
            self.short2priority[short] = priority
        else:
            self.medium2long[medium] = long
            if priority != ELSE:
                if priority.value < self.short2priority.get(short, ELSE).value:
                    self.short2long[short] = long
                    self.short2priority[short] = priority
                elif priority == self.short2priority[short]:
                    self.short2long.pop(short, None)

    def add_module(self, module: types.ModuleType, cython: bool = False) -> None:
        """Add the given module, its members, and their submembers.

        The first examples are based on the site-package |numpy|: which is passed to
        method |Substituter.add_module|:

        >>> from hydpy.core.autodoctools import Substituter
        >>> substituter = Substituter()
        >>> import numpy
        >>> substituter.add_module(numpy)

        First, the module itself is added:

        >>> substituter.find("|numpy|")
        |numpy| :mod:`~numpy`

        Second, constants like |numpy.nan| are added:

        >>> substituter.find("|numpy.nan|")
        |numpy.nan| :const:`~numpy.nan`

        Third, functions like |numpy.clip| are added:

        >>> substituter.find("|numpy.clip|")
        |numpy.clip| :func:`~numpy.clip`

        Fourth, clases line |numpy.ndarray| are added:

        >>> substituter.find("|numpy.ndarray|")
        |numpy.ndarray| :class:`~numpy.ndarray`

        Method |Substituter.add_module| also searches for available annotations:

        >>> from hydpy.core import timetools
        >>> substituter.add_module(timetools)
        >>> substituter.find("Timegrids.init")
        |Timegrids.initindices| :const:`~hydpy.core.timetools.Timegrids.initindices`
        |Timegrids.init| :attr:`~hydpy.core.timetools.Timegrids.init`
        |timetools.Timegrids.initindices| \
:const:`~hydpy.core.timetools.Timegrids.initindices`
        |timetools.Timegrids.init| :attr:`~hydpy.core.timetools.Timegrids.init`

        >>> from hydpy.auxs import calibtools
        >>> substituter.add_module(calibtools)
        >>> substituter.find("RuleIUH.update_parameters")
        |RuleIUH.update_parameters| \
:attr:`~hydpy.auxs.calibtools.RuleIUH.update_parameters`
        |calibtools.RuleIUH.update_parameters| \
:attr:`~hydpy.auxs.calibtools.RuleIUH.update_parameters`

        Module |typingtools| is unique, as it is the only one for which
        |Substituter.add_module| considers all explicitly exported type aliases:

        >>> from hydpy.core import typingtools
        >>> substituter.add_module(typingtools)
        >>> substituter.find("|NDArrayFloat|")  # doctest: +ELLIPSIS
        |NDArrayFloat| :...:`~hydpy.core.typingtools.NDArrayFloat`

        When adding Cython modules, the `cython` flag should be set |True|:

        >>> from hydpy.cythons import pointerutils
        >>> substituter.add_module(pointerutils, cython=True)
        >>> substituter.find("set_pointer")
        |PPDouble.set_pointer| \
:func:`~hydpy.cythons.autogen.pointerutils.PPDouble.set_pointer`
        |pointerutils.PPDouble.set_pointer| \
:func:`~hydpy.cythons.autogen.pointerutils.PPDouble.set_pointer`
        """
        name_module = module.__name__.split(".")[-1]
        short = f"|{name_module}|"
        long = f":mod:`~{module.__name__}`"
        self.short2long[short] = long
        for (name_member, member) in vars(module).items():
            if self.consider_member(name_member, member, module):
                role = self.get_role(member, cython)
                short = f"|{name_member}|"
                medium = f"|{name_module}.{name_member}|"
                long = f":{role}:`~{module.__name__}.{name_member}`"
                self.add_substitution(short, medium, long, module)
                if inspect.isclass(member):
                    annotations = getattr(member, "__annotations__", {})
                    for name_submember, submember in vars(member).items():
                        if self.consider_member(
                            name_member=name_submember,
                            member=submember,
                            module=module,
                            class_=member,
                            ignore=annotations,
                        ):
                            role = self.get_role(submember, cython)
                            short = f"|{name_member}.{name_submember}|"
                            medium = (
                                f"|{name_module}.{name_member}." f"{name_submember}|"
                            )
                            long = (
                                f":{role}:`~{module.__name__}."
                                f"{name_member}.{name_submember}`"
                            )
                            self.add_substitution(short, medium, long, module)
                    for name_submember, submember in annotations.items():
                        short = f"|{name_member}.{name_submember}|"
                        medium = f"|{name_module}.{name_member}." f"{name_submember}|"
                        long = (
                            f":attr:`~{module.__name__}."
                            f"{name_member}.{name_submember}`"
                        )
                        self.add_substitution(short, medium, long, module)

    def add_modules(self, package: types.ModuleType) -> None:
        """Add the modules of the given package without their members."""
        for name in sorted(os.listdir(package.__path__[0])):
            if name.startswith("_"):
                continue
            name = name.split(".")[0]
            short = f"|{name}|"
            long = f":mod:`~{package.__package__}.{name}`"
            self.short2long[short] = long

    def update_masters(self) -> None:
        """Update all `master` |Substituter| objects.

        If a |Substituter| object is passed to the constructor of another |Substituter|
        object, they become `master` and `slave`:

        >>> from hydpy.core.autodoctools import Substituter
        >>> sub1 = Substituter()
        >>> from hydpy.core import devicetools
        >>> sub1.add_module(devicetools)
        >>> sub2 = Substituter(sub1)
        >>> sub3 = Substituter(sub2)
        >>> sub3.master.master is sub1
        True
        >>> sub2 in sub1.slaves
        True

        During initialisation, all mappings handled by the master object are passed to
        its new slave:

        >>> sub3.find("Node|")
        |Node| :class:`~hydpy.core.devicetools.Node`
        |devicetools.Node| :class:`~hydpy.core.devicetools.Node`

        Updating a slave, does not affect its master directly:

        >>> from hydpy.core import hydpytools
        >>> sub3.add_module(hydpytools)
        >>> sub3.find("HydPy|")
        |HydPy| :class:`~hydpy.core.hydpytools.HydPy`
        |hydpytools.HydPy| :class:`~hydpy.core.hydpytools.HydPy`
        >>> sub2.find("HydPy|")

        Through calling |Substituter.update_masters|, the `medium2long` mappings are
        passed from the slave to its master:

        >>> sub3.update_masters()
        >>> sub2.find("HydPy|")
        |hydpytools.HydPy| :class:`~hydpy.core.hydpytools.HydPy`

        Then each master object updates its own master object also:

        >>> sub1.find("HydPy|")
        |hydpytools.HydPy| :class:`~hydpy.core.hydpytools.HydPy`

        In reverse, subsequent updates of master objects to not affect their slaves
        directly:

        >>> from hydpy.core import masktools
        >>> sub1.add_module(masktools)
        >>> sub1.find("Masks|")
        |Masks| :class:`~hydpy.core.masktools.Masks`
        |NodeMasks| :class:`~hydpy.core.masktools.NodeMasks`
        |masktools.Masks| :class:`~hydpy.core.masktools.Masks`
        |masktools.NodeMasks| :class:`~hydpy.core.masktools.NodeMasks`
        >>> sub2.find("Masks|")

        Through calling |Substituter.update_slaves|, the `medium2long` mappings are
        passed the master to all of its slaves:

        >>> sub1.update_slaves()
        >>> sub2.find("Masks|")
        |masktools.Masks| :class:`~hydpy.core.masktools.Masks`
        |masktools.NodeMasks| :class:`~hydpy.core.masktools.NodeMasks`
        >>> sub3.find("Masks|")
        |masktools.Masks| :class:`~hydpy.core.masktools.Masks`
        |masktools.NodeMasks| :class:`~hydpy.core.masktools.NodeMasks`
        """
        if self.master is not None:
            self.master.medium2long.update(self.medium2long)
            self.master.update_masters()

    def update_slaves(self) -> None:
        """Update all `slave` |Substituter| objects.

        See method |Substituter.update_masters| for further information.
        """
        for slave in self.slaves:
            slave.medium2long.update(self.medium2long)
            slave.update_slaves()

    def get_commands(self, source: Optional[str] = None) -> str:
        """Return a string containing multiple `reStructuredText` replacements with the
        substitutions currently defined.

        Some examples based on the subpackage |optiontools|:

        >>> from hydpy.core.autodoctools import Substituter
        >>> substituter = Substituter()
        >>> from hydpy.core import optiontools
        >>> substituter.add_module(optiontools)

        When calling |Substituter.get_commands| with the `source` argument, the
        complete `short2long` and `medium2long` mappings are translated into
        replacement commands (only a few of them are shown):

        >>> print(substituter.get_commands())   # doctest: +ELLIPSIS
        .. |OptionContextBase._new_value| replace:: \
:attr:`~hydpy.core.optiontools.OptionContextBase._new_value`
        .. |OptionContextBase._old_value| replace:: \
:attr:`~hydpy.core.optiontools.OptionContextBase._old_value`
        ...
        .. |optiontools.TypeOptionPropertyBase| replace:: \
:const:`~hydpy.core.optiontools.TypeOptionPropertyBase`
        .. |optiontools.TypeOption| replace:: \
:const:`~hydpy.core.optiontools.TypeOption`

        Through passing a string (usually the source code of a file to be documented),
        only the replacement commands relevant for this string are translated:

        >>> from hydpy.core import objecttools
        >>> import inspect
        >>> source = inspect.getsource(objecttools)
        >>> print(substituter.get_commands(source))
        .. |Options.ellipsis| replace:: \
:const:`~hydpy.core.optiontools.Options.ellipsis`
        .. |Options.reprdigits| replace:: \
:const:`~hydpy.core.optiontools.Options.reprdigits`
        """
        commands = []
        for key, value in self:
            if (source is None) or (key in source):
                commands.append(f".. {key} replace:: {value}")
        return "\n".join(commands)

    def find(self, text: str) -> None:
        """Print all substitutions that include the given text string."""
        for key, value in self:
            if (text in key) or (text in value):
                print(key, value)

    def __iter__(self) -> Iterator[Tuple[str, str]]:
        for item in sorted(self.short2long.items()):
            yield item
        for item in sorted(self.medium2long.items()):
            yield item


def prepare_mainsubstituter() -> Substituter:
    """Prepare and return a |Substituter| object for the main `__init__` file of
    *HydPy*."""
    # pylint: disable=import-outside-toplevel
    import matplotlib
    from matplotlib import figure
    from matplotlib import pyplot
    import pandas
    import scipy

    substituter = Substituter()
    for module in (
        builtins,
        numpy,
        datetime,
        unittest,
        doctest,
        inspect,
        io,
        os,
        sys,
        time,
        collections,
        itertools,
        subprocess,
        scipy,
        typing,
        platform,
        math,
        mimetypes,
        pandas,
        matplotlib,
        figure,
        pyplot,
        warnings,
    ):
        substituter.add_module(module)
    for subpackage in (auxs, core, cythons, interfaces, exe):
        for _, name, _ in pkgutil.walk_packages(subpackage.__path__):
            full_name = subpackage.__name__ + "." + name
            substituter.add_module(importlib.import_module(full_name))
    substituter.add_module(examples)
    substituter.add_modules(models)
    for cymodule in (
        annutils,  # pylint: disable=used-before-assignment
        interputils,  # pylint: disable=used-before-assignment
        ppolyutils,  # pylint: disable=used-before-assignment
        pointerutils,  # pylint: disable=used-before-assignment
        quadutils,  # pylint: disable=used-before-assignment
        rootutils,  # pylint: disable=used-before-assignment
        smoothutils,  # pylint: disable=used-before-assignment
    ):
        substituter.add_module(cymodule, cython=True)
    substituter.short2long["|pub|"] = ":mod:`~hydpy.pub`"
    substituter.short2priority["|pub|"] = BUILTINS
    substituter.short2long["|config|"] = ":mod:`~hydpy.config`"
    substituter.short2priority["|config|"] = BUILTINS
    return substituter


def _number_of_line(member_tuple: Tuple[str, object]) -> int:
    """Try to return the number of the first line of the definition of a member of a
    module."""

    def _query_index_first_line(member_: object) -> int:
        result = member_.__code__.co_firstlineno
        assert isinstance(result, int)
        return result

    member = member_tuple[1]
    try:
        return _query_index_first_line(member)
    except AttributeError:
        pass
    try:
        return inspect.findsource(member)[1]
    except BaseException:
        pass
    for value in vars(member).values():
        try:
            return _query_index_first_line(value)
        except AttributeError:
            pass
    return 0


def autodoc_module(module: types.ModuleType) -> None:
    """Add a short summary of all implemented members to a modules docstring."""
    doc = getattr(module, "__doc__")
    members = []
    for name, member in inspect.getmembers(module):
        if (not name.startswith("_")) and (inspect.getmodule(member) is module):
            members.append((name, member))
    members = sorted(members, key=_number_of_line)
    if members:
        lines = [
            f"\n\nModule :mod:`~{module.__name__}` implements the following members:\n"
        ]
        for (name, member) in members:
            if inspect.isfunction(member):
                type_ = "func"
            elif inspect.isclass(member):
                type_ = "class"
            else:
                type_ = "obj"
            lines.append(
                f"      * :{type_}:`~{name}` {objecttools.description(member)}"
            )
        doc = doc + "\n\n" + "\n".join(lines) + "\n\n" + 80 * "_"
        module.__doc__ = doc


_name2descr = {
    "CLASSES": "The following classes are selected",
    "RECEIVER_METHODS": (
        'The following "receiver update methods" are called in the given sequence '
        "before performing a simulation step"
    ),
    "INLET_METHODS": (
        'The following "inlet update methods" are called in the given sequence at the '
        "beginning of each simulation step"
    ),
    "RUN_METHODS": (
        'The following "run methods" are called in the given sequence during each '
        "simulation step"
    ),
    "PART_ODE_METHODS": (
        "The following methods define the relevant components of a system of ODE "
        "equations (e.g. direct runoff)"
    ),
    "FULL_ODE_METHODS": (
        "The following methods define the complete equations of an ODE system (e.g. "
        "change in storage of `fast water` due to effective precipitation and direct "
        "runoff)"
    ),
    "OUTLET_METHODS": (
        'The following "outlet update methods" are called in the given sequence at '
        "the end of each simulation step"
    ),
    "SENDER_METHODS": (
        'The following "sender update methods" are called in the given sequence after '
        "performing a simulation step"
    ),
    "INTERFACE_METHODS": (
        "The following interface methods are available to main models using the "
        "defined model as a submodel"
    ),
    "ADD_METHODS": (
        'The following "additional methods" might be called by one or more of the '
        "other methods or are meant to be directly called by the user"
    ),
    "SUBMODELINTERFACES": (
        "Users can hook submodels into the defined main model if they satisfy one of "
        "the following interfaces"
    ),
    "SUBMODELS": (
        'The following "submodels" might be called by one or more of the implemented '
        "methods or are meant to be directly called by the user"
    ),
}

_loggedtuples: Set[str] = set()


def autodoc_tuple2doc(module: types.ModuleType) -> None:
    """Include tuples as `CLASSES` of `ControlParameters` and `RUN_METHODS` of `Models`
    into the respective docstring."""
    modulename = module.__name__
    for membername, member in inspect.getmembers(module):
        for tuplename, descr in _name2descr.items():
            tuple_ = getattr(member, tuplename, None)
            if tuple_:
                logstring = f"{modulename}.{membername}.{tuplename}"
                if logstring not in _loggedtuples:
                    _loggedtuples.add(logstring)
                    lst = [f"\n\n\n    {descr}:"]
                    if tuplename == "CLASSES":
                        type_ = "func"
                    else:
                        type_ = "class"
                    for cls in tuple_:
                        lst.append(
                            f"      * "
                            f":{type_}:`~{cls.__module__}.{cls.__name__}`"
                            f" {objecttools.description(cls)}"
                        )
                    doc = getattr(member, "__doc__")
                    if doc is None:
                        member.__doc__ = "\n".join(l for l in lst)
                    else:
                        member.__doc__ = doc + "\n".join(l for l in lst)<|MERGE_RESOLUTION|>--- conflicted
+++ resolved
@@ -257,12 +257,7 @@
     autodoc_tuple2doc(module)
     namespace = module.__dict__
     moduledoc = namespace.get("__doc__")
-<<<<<<< HEAD
-    if moduledoc is None:
-        moduledoc = ""
-=======
     assert isinstance(moduledoc, str)
->>>>>>> c6dd59ed
     basemodulename = namespace["__name__"].split(".")[-1]
     modules = {
         key: value
